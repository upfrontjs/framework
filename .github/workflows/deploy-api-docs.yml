name: Deploy Api Docs

on:
  push:
    paths:
      - 'src/**/*.ts'
    branches:
      - main

jobs:
  deploy:
    timeout-minutes: 10
    runs-on: ubuntu-latest
    steps:
      - uses: actions/checkout@v3
      - uses: actions/setup-node@v3
        with:
          cache: 'npm'
      - name: Install dependencies
        run: npm ci --ignore-scripts
      - name: Build api docs
        run: npm run docs:api
      - name: Update gh-pages branch
        run: |
          git config --global user.email "nandor.kraszlan@gmail.com"
          git config --global user.name "Nandor Kraszlan"
          rm -rf types/
          cp -r ./api-docs/* ./
          git add -f assets
          git add -f classes
          git add -f interfaces
          git add -f functions
          git add -f types
          touch .nojekyll
          git add -f .nojekyll
          git add -f index.html
          git add -f modules.html
          git commit -m "Updates from ${{ github.ref }} - {{ github.sha }}" --no-verify
          git fetch
          git switch gh-pages
<<<<<<< HEAD
          git push gh-pages

=======
          git merge origin/main
          git push

>>>>>>> 8e8d2b30
<|MERGE_RESOLUTION|>--- conflicted
+++ resolved
@@ -1,48 +1,42 @@
-name: Deploy Api Docs
-
-on:
-  push:
-    paths:
-      - 'src/**/*.ts'
-    branches:
-      - main
-
-jobs:
-  deploy:
-    timeout-minutes: 10
-    runs-on: ubuntu-latest
-    steps:
-      - uses: actions/checkout@v3
-      - uses: actions/setup-node@v3
-        with:
-          cache: 'npm'
-      - name: Install dependencies
-        run: npm ci --ignore-scripts
-      - name: Build api docs
-        run: npm run docs:api
-      - name: Update gh-pages branch
-        run: |
-          git config --global user.email "nandor.kraszlan@gmail.com"
-          git config --global user.name "Nandor Kraszlan"
-          rm -rf types/
-          cp -r ./api-docs/* ./
-          git add -f assets
-          git add -f classes
-          git add -f interfaces
-          git add -f functions
-          git add -f types
-          touch .nojekyll
-          git add -f .nojekyll
-          git add -f index.html
-          git add -f modules.html
-          git commit -m "Updates from ${{ github.ref }} - {{ github.sha }}" --no-verify
-          git fetch
-          git switch gh-pages
-<<<<<<< HEAD
-          git push gh-pages
-
-=======
-          git merge origin/main
-          git push
-
->>>>>>> 8e8d2b30
+name: Deploy Api Docs
+
+on:
+  push:
+    paths:
+      - 'src/**/*.ts'
+    branches:
+      - main
+
+jobs:
+  deploy:
+    timeout-minutes: 10
+    runs-on: ubuntu-latest
+    steps:
+      - uses: actions/checkout@v3
+      - uses: actions/setup-node@v3
+        with:
+          cache: 'npm'
+      - name: Install dependencies
+        run: npm ci --ignore-scripts
+      - name: Build api docs
+        run: npm run docs:api
+      - name: Update gh-pages branch
+        run: |
+          git config --global user.email "nandor.kraszlan@gmail.com"
+          git config --global user.name "Nandor Kraszlan"
+          rm -rf types/
+          cp -r ./api-docs/* ./
+          git add -f assets
+          git add -f classes
+          git add -f interfaces
+          git add -f functions
+          git add -f types
+          touch .nojekyll
+          git add -f .nojekyll
+          git add -f index.html
+          git add -f modules.html
+          git commit -m "Updates from ${{ github.ref }} - {{ github.sha }}" --no-verify
+          git fetch
+          git switch gh-pages
+          git merge origin/main
+          git push