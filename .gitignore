--- conflicted
+++ resolved
@@ -1,37 +1,32 @@
-# compiled output
-api-docs
-index.*.js*
-array.*.js*
-string.*.js*
-types
-.tgz
-
-# testing
-tests/cache/
-/tests/coverage
-
-# IDEs and editors
-.idea
-.vscode
-*.suo
-*.ntvs*
-*.njsproj
-*.sln
-*.sw?
-
-# cache
-.eslintcache
-<<<<<<< HEAD
-tsconfig.tsbuildinfo
-.rollup.cache
-=======
->>>>>>> 8c0dc7ce
-
-# logs
-*.log
-
-# dependencies
-node_modules
-
-# system Files
-.DS_Store
+# compiled output
+api-docs
+index.*.js*
+array.*.js*
+string.*.js*
+types
+.tgz
+
+# testing
+tests/cache/
+/tests/coverage
+
+# IDEs and editors
+.idea
+.vscode
+*.suo
+*.ntvs*
+*.njsproj
+*.sln
+*.sw?
+
+# cache
+.eslintcache
+
+# logs
+*.log
+
+# dependencies
+node_modules
+
+# system Files
+.DS_Store