--- conflicted
+++ resolved
@@ -1,253 +1,249 @@
-# Model
-
-The model is at the hearth of this package. It boasts a lot of features, so they have been broken down into the following sections:
-- [Attributes](./attributes.md)
-- [Api calls](./api-calls.md)
-- [Query Building](./query-building.md)
-- [Relationships](./relationships.md)
-- [Timestamps](./timestamps.md)
-- [Additional Methods](#additional-methods)
-
-## Creating Models
-
-To create a model, you should first define your model class and define the [getName](#getname) method:
-
-<code-group>
-
-<code-block title="Javascript">
-
-```js
-// User.js
-import { Model } from '@upfrontjs/framework';
-
-export default class User extends Model {
-    getName() {
-        return 'User';
-    }
-}
-```
-</code-block>
-
-<code-block title="Typescript">
-
-```ts
-// User.ts
-import { Model } from '@upfrontjs/framework';
-
-export default class User extends Model {
-    public override getName(): string {
-        return 'User';
-    }
-}
-```
-</code-block>
-
-</code-group>
-
-Then you can call your model in various way, for example
-```js
-// myScript.js
-import User from '@Models/User';
-
-User.find(1);
-// or 
-new User({ my: attributes });
-// etc...
-```
-
-::: tip TIP (Typescript)
-Typescript users may benefit from better typing support if they defined keys and their types on the models
-```ts
-export default class User extends Model {
-    public is_admin?: boolean;
-    public age?: number;
-    public name?: string;
-}
-```
-This will typehint keys on the model when accessing the above keys like `user.age` and will get type hinted in various methods such as [getAttribute](./attributes.md#getattribute) where both the key, the default value and the return value will be type hinted.
-:::
-
-## Getters
-
-#### primaryKey
-
-The `primaryKey` is a getter of the column name which is used to identify your model. The default value is `'id'`.
-
-```js
-// User.js
-import { Model } from '@upfrontjs/framework';
-
-export default class User extends Model {
-    get primaryKey() {
-        return 'id';
-    }
-}
-```
-
-#### exists
-
-The `exists` property is a getter on the model that returns a boolean which can be used to assert that the model has been persisted. It takes the [primary key](#getkey), [timestamps](./timestamps.md#timestamps) and [soft deletes](./timestamps.md#soft-deletes) into account.
-
-## Additional methods
-
-#### is
-
-The `is` method compares the given model with the current model based on the [getKey](#getkey) and [getName](#getname)
-
-```js
-import User from '@Models/User';
-import Shift from '@Models/Shift';
-
-const user = new User({ id: 1 });
-const user2 = new User({ id: 2 });
-const shift = new Shift({ id: 1 });
-
-user.is(user); // true
-user.is(user2); // false
-user.is(shift); // false
-```
-
-#### isNot
-
-The `isNot` method is the inverse of the [is](#is) method.
-
-#### getKey
-
-The `getKey` method returns the value of the primary key from the model.
-
-#### getKeyName
-
-The `getKeyName` method returns the [primaryKey](#primarykey) of the model.
-
-#### getName
-
-The `getName` method expected to return the current class' name. For example in a class called `User` it should return `'User'`.
-
-<<<<<<< HEAD
-***Note: This is essential to add to every model as this is used throughout the framework.***
-=======
-*Note: This is essential to add to every model as this is used throughout the framework.*
->>>>>>> c0785289
-::: danger
-This value cannot be `this.constructor.name` **if** you're minifying your code or in the minification options you haven't turned off the class rename or equivalent option.
-:::
-
-::: tip
-If you turn of the class renaming when the code gets mangled by the minifier or bundler of your choice, `this.constructor.name` would be an acceptable solution. This would allow you to have a base model you can extend from which can in turn implement the `getName` that returns `this.constructor.name`.
-
-Bundlers/minifier options examples:
-- [terser: keep_classnames](https://terser.org/docs/api-reference#minify-options)
-- [esbuild: keep-names](https://esbuild.github.io/api/#keep-names)
-- [babel-minify: keepClassName](https://babeljs.io/docs/en/babel-minify#node-api)
-  :::
-
-#### replicate
-
-The `replicate` method copies the instance into a non-existent instance. Meaning primary key and the timestamps won't be copied.
-
-```js
-import User from '@Models/User';
-
-const user = User.factory().create();
-user.getKey(); // 1
-user.name; // 'the name'
-user.getAttribute(user.getCreatedAtColumn()); // Date instance
-
-const userCopy = user.replicate();
-userCopy.getKey(); // undefined
-userCopy.name; // 'the name'
-userCopy.getAttribute(userCopy.getCreatedAtColumn()); // undefined
-```
-
-#### clone
-
-The `clone` method clones the instance in its current state. Meaning all changes to the [query building](./query-building.md), [endpoint](./api-calls.md#endpoint-manipulation) and [attribute changes](./attributes.md#tracking-changes) will be copied along. The result will match the original model but nothing is copied by reference.
-
-```js
-import User from '@Models/User';
-
-const user = User.factory().create({ myKey: 1 });
-const userClone = user.clone();
-user.is(userClone); // true
-
-user.myKey = 2;
-userClone.myKey === 1; // true
-
-```
-
-#### factory
-<Badge text="static" type="warning"/>
-
-The `factory` is a method that returns a [Factory](../testing.md#factorybuilder) instance. Optionally it takes a number argument which is a shorthand for the [times](../testing.md#times) method.
-
-```js
-import User from '@Models/User';
-
-const user = User.factory().create(); // User
-const users = User.factory(2).create(); // ModelCollection
-```
-
-#### all
-<Badge text="static" type="warning"/><Badge text="async" type="warning"/>
-
-The `all` method will initiate a request that returns a [ModelCollection](./model-collection.md) from the underlying [get](./api-calls.md#get) method.
-
-```js
-import User from '@Models/User';
-
-const users = await User.all(); // ModelCollection[User, ...]
-```
-
-#### save
-<Badge text="async" type="warning"/>
-
-The `save` method will update or save your model based on whether the model [exists](#exists) or not. If the model exists it will send a `PATCH` request containing the changes, and the optionally passed in attributes. If the model does not exists it will send a `POST` request. The method returns the same current user updated with the response data if any.
-
-#### update
-<Badge text="async" type="warning"/>
-
-The `update` method sets the correct endpoint then initiates a [patch](./api-calls.md#patch) request. If the model does not [exists](#exists) it will throw an error.
-
-```js
-import User from '@Models/User';
-
-const user = User.factory.createOne();
-await user.update({ optionalExtra: 'data' });
-```
-
-#### find
-<Badge text="async" type="warning"/>
-
-The `find` method sends a `GET` request to the model [endpoint](./api-calls.md#getendpoint) supplemented with the given id. Available both static and non-statically.
-
-```js
-import User from '@Models/User';
-
-const user = await User.find('8934d792-4e4d-42a1-bb4b-45b34b1140b4');
-```
-
-#### findMany
-<Badge text="async" type="warning"/>
-
-The `findMany` method similar to the [find](#find) method sends a `GET` request to the model [endpoint](./api-calls.md#getendpoint) but adds a [whereKey](./query-building.md#wherekey) constraint to the request, returning a [ModelCollection](./model-collection.md). Available both static and non-statically.
-
-```js
-import User from '@Models/User';
-
-const users = await User.findMany([1, 2]); // ModelCollection[User, User]
-```
-
-#### refresh
-<Badge text="async" type="warning"/>
-
-The `refresh` method updates all the attributes on the model by [selecting](./query-building.md#select) the present [attribute keys](./attributes.md#getattributekeys) and setting the attributes from the response. This will reset any attribute [changes](./attributes.md#getchanges).
-
-```js
-import User from '@Models/User';
-
-const user = await User.find(1);
-user.name = 'new name';
-user.getChanges(); // { name: 'new name' }
-await user.refresh();
-user.getChanges(); // {}
-```
+# Model
+
+The model is at the hearth of this package. It boasts a lot of features, so they have been broken down into the following sections:
+- [Attributes](./attributes.md)
+- [Api calls](./api-calls.md)
+- [Query Building](./query-building.md)
+- [Relationships](./relationships.md)
+- [Timestamps](./timestamps.md)
+- [Additional Methods](#additional-methods)
+
+## Creating Models
+
+To create a model, you should first define your model class and define the [getName](#getname) method:
+
+<code-group>
+
+<code-block title="Javascript">
+
+```js
+// User.js
+import { Model } from '@upfrontjs/framework';
+
+export default class User extends Model {
+    getName() {
+        return 'User';
+    }
+}
+```
+</code-block>
+
+<code-block title="Typescript">
+
+```ts
+// User.ts
+import { Model } from '@upfrontjs/framework';
+
+export default class User extends Model {
+    public override getName(): string {
+        return 'User';
+    }
+}
+```
+</code-block>
+
+</code-group>
+
+Then you can call your model in various way, for example
+```js
+// myScript.js
+import User from '@Models/User';
+
+User.find(1);
+// or 
+new User({ my: attributes });
+// etc...
+```
+
+::: tip TIP (Typescript)
+Typescript users may benefit from better typing support if they defined keys and their types on the models
+```ts
+export default class User extends Model {
+    public is_admin?: boolean;
+    public age?: number;
+    public name?: string;
+}
+```
+This will typehint keys on the model when accessing the above keys like `user.age` and will get type hinted in various methods such as [getAttribute](./attributes.md#getattribute) where both the key, the default value and the return value will be type hinted.
+:::
+
+## Getters
+
+#### primaryKey
+
+The `primaryKey` is a getter of the column name which is used to identify your model. The default value is `'id'`.
+
+```js
+// User.js
+import { Model } from '@upfrontjs/framework';
+
+export default class User extends Model {
+    get primaryKey() {
+        return 'id';
+    }
+}
+```
+
+#### exists
+
+The `exists` property is a getter on the model that returns a boolean which can be used to assert that the model has been persisted. It takes the [primary key](#getkey), [timestamps](./timestamps.md#timestamps) and [soft deletes](./timestamps.md#soft-deletes) into account.
+
+## Additional methods
+
+#### is
+
+The `is` method compares the given model with the current model based on the [getKey](#getkey) and [getName](#getname)
+
+```js
+import User from '@Models/User';
+import Shift from '@Models/Shift';
+
+const user = new User({ id: 1 });
+const user2 = new User({ id: 2 });
+const shift = new Shift({ id: 1 });
+
+user.is(user); // true
+user.is(user2); // false
+user.is(shift); // false
+```
+
+#### isNot
+
+The `isNot` method is the inverse of the [is](#is) method.
+
+#### getKey
+
+The `getKey` method returns the value of the primary key from the model.
+
+#### getKeyName
+
+The `getKeyName` method returns the [primaryKey](#primarykey) of the model.
+
+#### getName
+
+The `getName` method expected to return the current class' name. For example in a class called `User` it should return `'User'`.
+
+*Note: This is essential to add to every model as this is used throughout the framework.*
+::: danger
+This value cannot be `this.constructor.name` **if** you're minifying your code or in the minification options you haven't turned off the class rename or equivalent option.
+:::
+
+::: tip
+If you turn of the class renaming when the code gets mangled by the minifier or bundler of your choice, `this.constructor.name` would be an acceptable solution. This would allow you to have a base model you can extend from which can in turn implement the `getName` that returns `this.constructor.name`.
+
+Bundlers/minifier options examples:
+- [terser: keep_classnames](https://terser.org/docs/api-reference#minify-options)
+- [esbuild: keep-names](https://esbuild.github.io/api/#keep-names)
+- [babel-minify: keepClassName](https://babeljs.io/docs/en/babel-minify#node-api)
+  :::
+
+#### replicate
+
+The `replicate` method copies the instance into a non-existent instance. Meaning primary key and the timestamps won't be copied.
+
+```js
+import User from '@Models/User';
+
+const user = User.factory().create();
+user.getKey(); // 1
+user.name; // 'the name'
+user.getAttribute(user.getCreatedAtColumn()); // Date instance
+
+const userCopy = user.replicate();
+userCopy.getKey(); // undefined
+userCopy.name; // 'the name'
+userCopy.getAttribute(userCopy.getCreatedAtColumn()); // undefined
+```
+
+#### clone
+
+The `clone` method clones the instance in its current state. Meaning all changes to the [query building](./query-building.md), [endpoint](./api-calls.md#endpoint-manipulation) and [attribute changes](./attributes.md#tracking-changes) will be copied along. The result will match the original model but nothing is copied by reference.
+
+```js
+import User from '@Models/User';
+
+const user = User.factory().create({ myKey: 1 });
+const userClone = user.clone();
+user.is(userClone); // true
+
+user.myKey = 2;
+userClone.myKey === 1; // true
+
+```
+
+#### factory
+<Badge text="static" type="warning"/>
+
+The `factory` is a method that returns a [Factory](../testing.md#factorybuilder) instance. Optionally it takes a number argument which is a shorthand for the [times](../testing.md#times) method.
+
+```js
+import User from '@Models/User';
+
+const user = User.factory().create(); // User
+const users = User.factory(2).create(); // ModelCollection
+```
+
+#### all
+<Badge text="static" type="warning"/><Badge text="async" type="warning"/>
+
+The `all` method will initiate a request that returns a [ModelCollection](./model-collection.md) from the underlying [get](./api-calls.md#get) method.
+
+```js
+import User from '@Models/User';
+
+const users = await User.all(); // ModelCollection[User, ...]
+```
+
+#### save
+<Badge text="async" type="warning"/>
+
+The `save` method will update or save your model based on whether the model [exists](#exists) or not. If the model exists it will send a `PATCH` request containing the changes, and the optionally passed in attributes. If the model does not exists it will send a `POST` request. The method returns the same current user updated with the response data if any.
+
+#### update
+<Badge text="async" type="warning"/>
+
+The `update` method sets the correct endpoint then initiates a [patch](./api-calls.md#patch) request. If the model does not [exists](#exists) it will throw an error.
+
+```js
+import User from '@Models/User';
+
+const user = User.factory.createOne();
+await user.update({ optionalExtra: 'data' });
+```
+
+#### find
+<Badge text="async" type="warning"/>
+
+The `find` method sends a `GET` request to the model [endpoint](./api-calls.md#getendpoint) supplemented with the given id. Available both static and non-statically.
+
+```js
+import User from '@Models/User';
+
+const user = await User.find('8934d792-4e4d-42a1-bb4b-45b34b1140b4');
+```
+
+#### findMany
+<Badge text="async" type="warning"/>
+
+The `findMany` method similar to the [find](#find) method sends a `GET` request to the model [endpoint](./api-calls.md#getendpoint) but adds a [whereKey](./query-building.md#wherekey) constraint to the request, returning a [ModelCollection](./model-collection.md). Available both static and non-statically.
+
+```js
+import User from '@Models/User';
+
+const users = await User.findMany([1, 2]); // ModelCollection[User, User]
+```
+
+#### refresh
+<Badge text="async" type="warning"/>
+
+The `refresh` method updates all the attributes on the model by [selecting](./query-building.md#select) the present [attribute keys](./attributes.md#getattributekeys) and setting the attributes from the response. This will reset any attribute [changes](./attributes.md#getchanges).
+
+```js
+import User from '@Models/User';
+
+const user = await User.find(1);
+user.name = 'new name';
+user.getChanges(); // { name: 'new name' }
+await user.refresh();
+user.getChanges(); // {}
+```