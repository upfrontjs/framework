# Cookbook

## What is the cookbook for?

In the documentation simple and concise examples are favoured to avoid too much information. But to build on that knowledge, this section allows for exploring patterns/code snippets/complex examples in-depth.

## Recipes

### Table of content

- [Extend collections](#extend-the-collections-to-fit-your-needs)
- [Scope building](#scope-building)
- [Sending requests without models](#sending-requests-without-models)
- [Alias methods](#alias-methods)
- [Extend query builder functionality](#extend-query-builder-functionality)
- [Send paginated requests](#send-paginated-requests)

#### Extend the collections to fit your needs.
Don't be afraid of changing and overriding methods if that solves your problem. The aim is to make development a breeze.

<code-group>

<code-block title="Javascript">
```js
// UserCollection.js
import User from '@models/User';
import { ModelCollection } from '@upfrontjs/framework';

export default class UserCollection extends ModelCollection {
    areAwake() {
        return this.filter(user => user.wokeUp && user.hadBeverage('hot'));
    }
    
    async markAsReady() {
        return User.whereKey(this.modelKeys()).update({ ready: true });
    }
}

// my-file.js
import User from '@models/User';
import UserCollection from '@/UserCollection';

const modelCollection = await User.latest().limit(10).get();
let users = new UserCollection(modelCollection.toArray());

if (users.areAwake().length === modelCollection.length) {
    await users.markAsReady();
} else {
    console.log('Oh no, somebody\'s not ready yet!');
}
```
</code-block>

<code-block title="Typescript">
```ts
// UserCollection.ts
import User from '@models/User';
import { ModelCollection } from '@upfrontjs/framework';

export default class UserCollection<T extends User> extends ModelCollection<T> {
    areAwake(): ModelCollection<T> {
        return this.filter(user => user.wokeUp && user.hadBeverage('hot'));
    }

    async markAsReady(): ModelCollection<User> {
        return User.whereKey(this.modelKeys()).update({ ready: true });
    }
}

// my-file.ts
import User from '@models/User';
import UserCollection from '@/UserCollection';

const modelCollection = await User.latest().limit(10).get();
let users = new UserCollection(modelCollection.toArray());

if (users.areAwake().length === modelCollection.length) {
    await users.markAsReady();
} else {
    console.log('Oh no, somebody\'s not ready yet!');
}
```
</code-block>

</code-group>

---

#### Scope building
When you see a pattern which you include in your queries often you might consider adding a "scope" method to your class.

```js
// User.js
import { Model } from '@upfrontjs/framework';

export default class User extends Model {
    experiencedDriver() {
        return this.has('vehicle')
            .where('licensed', true)
            .where('license_acquired_at', '>=', dateTimeLib().subYears(10).toISOString())
            .scope('canDriveAnything');
    }
}

// my-file.js
import User from '@models/User';

const experiencedDrivers = await User.newQuery().experiencedDriver().get();
const experiencedSafeDrivers = await User
    .has('advancedCertification')
    .experiencedDriver()
    .get();
```

#### Sending requests without models

With the default [ApiCaller](./services#apicaller) and [HandlesApiRequest](./services#handlesapiresponse) implementations, you can interact with your api without the need for the models or any of their methods.

```js
import { GlobalConfig, API, ApiResponseHandler } from '@upfrontjs/framework';

const config = new GlobalConfig;
const handler = new ApiResponseHandler;
const api = new API;

const form = new FormData;
// ... collect the form entries

const response = await handler.handle(
    api.call(
        config.get('baseEndPoint').finish('/') + 'form',
        'POST',
        form,
        { 'X-Requested-With': 'Upfront' },
        { query: { parameters: 'to encode' } }
    )
);
```

#### Alias methods

There may be some logic you frequently use, but it might not be apparent at the first glance what's happening or can be made simpler to comprehend.

For example, you may express that you want the first model like so:

```js
import User from '@models/User';

const firstUser = (await User.limit(1).get()).first();
```

This can be simplified like:
```js
// User.js
import { Model } from '@upfrontjs/framework';

export default class User extends Model {
    async first() {
        const users = await this.limit(1).get(); // ModelCollection[User]
        
        return users.first();
    }
}

// my-file.js
import User from '@models/User';

const firstUser = await User.newQuery().first();
// then you may also use it in normal query building
const myFirstUser = await User.where('name', 'like', '%me%').first()
```

#### Extend query builder functionality

Extending/overwriting the model should not be a daunting task. If we wanted we could add an extra method to send data to the server. In this example we add a new field on the sent data which is called `appends` and we're expecting the server to append additional information on the model response data.

```ts
import type { FormatsQueryParameters, QueryParams, StaticToThis } from '@upfrontjs/framework';
import { Model as BaseModel } from '@upfrontjs/framework';

export default class Model extends BaseModel implements FormatsQueryParameters {
    protected appends: string[] = [];

    public append(name: string): this {
        this.appends.push(name);
        return this;
    }
<<<<<<< HEAD

    public static append<T extends StaticToThis<Model>>(this: T, name: string): T['prototype'] {
        this.newQuery().append(name);
=======
    
    public static append<T extends Model>(name: string): T {
        this.newQuery<T>().append(name);
>>>>>>> 8620cf14
    }

    public withoutAppend(name: string): this {
        this.appends = this.appends.filter(appended => appended !== name);
        return this;
    }

    public formatQueryParameters(parameters: QueryParams & Record<string, any>): Record<string, any> {
        if (this.appends.length) {
            parameters.appends = this.appends;
        }

        return parameters;
    }

    public resetQueryParameters(): this {
        this.appends = [];
        return super.resetQueryParameters();
    }
}
```

Now if our other models extend our own model they will have the option to set the `appends` field on the outgoing requests.

#### Send paginated requests

While it's nice to be able to [paginate locally](./helpers/pagination.md) it might not be desired to get too much data upfront. In this case a pagination can be implemented that will only get the pages in question on an explicit request. Of course, you might change the typings and the implementation to fit your needs.

```ts
// paginator.ts
import type { Attributes, Model } from '@upfrontjs/framework';
import { ModelCollection } from '@upfrontjs/framework';

interface PaginatedApiResponse<T = Attributes> {
    data: T[];
    links: {
        first: string;
        last: string;
        prev: string | null;
        next: string | null;
    };
    meta: {
        current_page: number;
        /**
         * From all the existing records this is where the current items start from.
         */
        from: number;
        /**
         * From all the existing records this is where the current items go to.
         */
        to: number;
        last_page: number;
        /**
         * String representation of a number.
         */
        per_page: string;
        links: {
            url: string | null;
            label: string;
            active: boolean;
        }[];
        /**
         * Total number of records.
         */
        total: number;
        path: string;
    };
}

export interface PaginatedModels<T extends Model> {
    data: ModelCollection<T>;
    next: () => Promise<PaginatedModels<T> | undefined>;
    previous: () => Promise<PaginatedModels<T> | undefined>;
    page: (page: number) => Promise<PaginatedModels<T> | undefined>;
    hasNext: boolean;
    hasPrevious: boolean;
    from: PaginatedApiResponse['meta']['from'];
    to: PaginatedApiResponse['meta']['to'];
    total: PaginatedApiResponse['meta']['total'];
}

async function paginatedModels<T extends Model>(
    builder: T | (new() => T),
    page = 1,
    limit = 25
): Promise<PaginatedModels<T>> {
    const instance = !(builder instanceof Model) ? new builder() : builder.clone();
    
    const response = (await instance.limit(limit).page(page).call<PaginatedApiResponse<Attributes<T>>>('GET'))!;
    const modelCollection = new ModelCollection<T>(response.data.map(attributes => {
        return instance
            .new(attributes)
            // @ts-expect-error - Protected internal method required for correct .exists detection
            .setLastSyncedAt();
    }));

    return {
        data: modelCollection,
        next: async () => {
            if (!response.links.next) return;
            return paginatedModels(instance, page + 1, limit);
        },
        previous: async () => {
            if (!response.links.prev) return;
            return paginatedModels(instance, page - 1, limit);
        },
        page: async (pageNumber: number) => {
            if (pageNumber > response.meta.last_page || pageNumber < 0) return;
            return paginatedModels(instance, pageNumber, limit);
        },
        from: response.meta.from,
        to: response.meta.to,
        total: response.meta.total,
        hasNext: !!response.links.next,
        hasPrevious: !!response.links.prev
    };
}

export default paginator;

// script.ts
// paginate users where column has the value of 1
const firstPage = await paginateModels(User.where('column', 1));
const secondPage = await firstPage.next();

```

*Note: this isn't included in the framework by default because the package is back-end agnostic*
<|MERGE_RESOLUTION|>--- conflicted
+++ resolved
@@ -1,324 +1,318 @@
-# Cookbook
-
-## What is the cookbook for?
-
-In the documentation simple and concise examples are favoured to avoid too much information. But to build on that knowledge, this section allows for exploring patterns/code snippets/complex examples in-depth.
-
-## Recipes
-
-### Table of content
-
-- [Extend collections](#extend-the-collections-to-fit-your-needs)
-- [Scope building](#scope-building)
-- [Sending requests without models](#sending-requests-without-models)
-- [Alias methods](#alias-methods)
-- [Extend query builder functionality](#extend-query-builder-functionality)
-- [Send paginated requests](#send-paginated-requests)
-
-#### Extend the collections to fit your needs.
-Don't be afraid of changing and overriding methods if that solves your problem. The aim is to make development a breeze.
-
-<code-group>
-
-<code-block title="Javascript">
-```js
-// UserCollection.js
-import User from '@models/User';
-import { ModelCollection } from '@upfrontjs/framework';
-
-export default class UserCollection extends ModelCollection {
-    areAwake() {
-        return this.filter(user => user.wokeUp && user.hadBeverage('hot'));
-    }
-    
-    async markAsReady() {
-        return User.whereKey(this.modelKeys()).update({ ready: true });
-    }
-}
-
-// my-file.js
-import User from '@models/User';
-import UserCollection from '@/UserCollection';
-
-const modelCollection = await User.latest().limit(10).get();
-let users = new UserCollection(modelCollection.toArray());
-
-if (users.areAwake().length === modelCollection.length) {
-    await users.markAsReady();
-} else {
-    console.log('Oh no, somebody\'s not ready yet!');
-}
-```
-</code-block>
-
-<code-block title="Typescript">
-```ts
-// UserCollection.ts
-import User from '@models/User';
-import { ModelCollection } from '@upfrontjs/framework';
-
-export default class UserCollection<T extends User> extends ModelCollection<T> {
-    areAwake(): ModelCollection<T> {
-        return this.filter(user => user.wokeUp && user.hadBeverage('hot'));
-    }
-
-    async markAsReady(): ModelCollection<User> {
-        return User.whereKey(this.modelKeys()).update({ ready: true });
-    }
-}
-
-// my-file.ts
-import User from '@models/User';
-import UserCollection from '@/UserCollection';
-
-const modelCollection = await User.latest().limit(10).get();
-let users = new UserCollection(modelCollection.toArray());
-
-if (users.areAwake().length === modelCollection.length) {
-    await users.markAsReady();
-} else {
-    console.log('Oh no, somebody\'s not ready yet!');
-}
-```
-</code-block>
-
-</code-group>
-
----
-
-#### Scope building
-When you see a pattern which you include in your queries often you might consider adding a "scope" method to your class.
-
-```js
-// User.js
-import { Model } from '@upfrontjs/framework';
-
-export default class User extends Model {
-    experiencedDriver() {
-        return this.has('vehicle')
-            .where('licensed', true)
-            .where('license_acquired_at', '>=', dateTimeLib().subYears(10).toISOString())
-            .scope('canDriveAnything');
-    }
-}
-
-// my-file.js
-import User from '@models/User';
-
-const experiencedDrivers = await User.newQuery().experiencedDriver().get();
-const experiencedSafeDrivers = await User
-    .has('advancedCertification')
-    .experiencedDriver()
-    .get();
-```
-
-#### Sending requests without models
-
-With the default [ApiCaller](./services#apicaller) and [HandlesApiRequest](./services#handlesapiresponse) implementations, you can interact with your api without the need for the models or any of their methods.
-
-```js
-import { GlobalConfig, API, ApiResponseHandler } from '@upfrontjs/framework';
-
-const config = new GlobalConfig;
-const handler = new ApiResponseHandler;
-const api = new API;
-
-const form = new FormData;
-// ... collect the form entries
-
-const response = await handler.handle(
-    api.call(
-        config.get('baseEndPoint').finish('/') + 'form',
-        'POST',
-        form,
-        { 'X-Requested-With': 'Upfront' },
-        { query: { parameters: 'to encode' } }
-    )
-);
-```
-
-#### Alias methods
-
-There may be some logic you frequently use, but it might not be apparent at the first glance what's happening or can be made simpler to comprehend.
-
-For example, you may express that you want the first model like so:
-
-```js
-import User from '@models/User';
-
-const firstUser = (await User.limit(1).get()).first();
-```
-
-This can be simplified like:
-```js
-// User.js
-import { Model } from '@upfrontjs/framework';
-
-export default class User extends Model {
-    async first() {
-        const users = await this.limit(1).get(); // ModelCollection[User]
-        
-        return users.first();
-    }
-}
-
-// my-file.js
-import User from '@models/User';
-
-const firstUser = await User.newQuery().first();
-// then you may also use it in normal query building
-const myFirstUser = await User.where('name', 'like', '%me%').first()
-```
-
-#### Extend query builder functionality
-
-Extending/overwriting the model should not be a daunting task. If we wanted we could add an extra method to send data to the server. In this example we add a new field on the sent data which is called `appends` and we're expecting the server to append additional information on the model response data.
-
-```ts
-import type { FormatsQueryParameters, QueryParams, StaticToThis } from '@upfrontjs/framework';
-import { Model as BaseModel } from '@upfrontjs/framework';
-
-export default class Model extends BaseModel implements FormatsQueryParameters {
-    protected appends: string[] = [];
-
-    public append(name: string): this {
-        this.appends.push(name);
-        return this;
-    }
-<<<<<<< HEAD
-
-    public static append<T extends StaticToThis<Model>>(this: T, name: string): T['prototype'] {
-        this.newQuery().append(name);
-=======
-    
-    public static append<T extends Model>(name: string): T {
-        this.newQuery<T>().append(name);
->>>>>>> 8620cf14
-    }
-
-    public withoutAppend(name: string): this {
-        this.appends = this.appends.filter(appended => appended !== name);
-        return this;
-    }
-
-    public formatQueryParameters(parameters: QueryParams & Record<string, any>): Record<string, any> {
-        if (this.appends.length) {
-            parameters.appends = this.appends;
-        }
-
-        return parameters;
-    }
-
-    public resetQueryParameters(): this {
-        this.appends = [];
-        return super.resetQueryParameters();
-    }
-}
-```
-
-Now if our other models extend our own model they will have the option to set the `appends` field on the outgoing requests.
-
-#### Send paginated requests
-
-While it's nice to be able to [paginate locally](./helpers/pagination.md) it might not be desired to get too much data upfront. In this case a pagination can be implemented that will only get the pages in question on an explicit request. Of course, you might change the typings and the implementation to fit your needs.
-
-```ts
-// paginator.ts
-import type { Attributes, Model } from '@upfrontjs/framework';
-import { ModelCollection } from '@upfrontjs/framework';
-
-interface PaginatedApiResponse<T = Attributes> {
-    data: T[];
-    links: {
-        first: string;
-        last: string;
-        prev: string | null;
-        next: string | null;
-    };
-    meta: {
-        current_page: number;
-        /**
-         * From all the existing records this is where the current items start from.
-         */
-        from: number;
-        /**
-         * From all the existing records this is where the current items go to.
-         */
-        to: number;
-        last_page: number;
-        /**
-         * String representation of a number.
-         */
-        per_page: string;
-        links: {
-            url: string | null;
-            label: string;
-            active: boolean;
-        }[];
-        /**
-         * Total number of records.
-         */
-        total: number;
-        path: string;
-    };
-}
-
-export interface PaginatedModels<T extends Model> {
-    data: ModelCollection<T>;
-    next: () => Promise<PaginatedModels<T> | undefined>;
-    previous: () => Promise<PaginatedModels<T> | undefined>;
-    page: (page: number) => Promise<PaginatedModels<T> | undefined>;
-    hasNext: boolean;
-    hasPrevious: boolean;
-    from: PaginatedApiResponse['meta']['from'];
-    to: PaginatedApiResponse['meta']['to'];
-    total: PaginatedApiResponse['meta']['total'];
-}
-
-async function paginatedModels<T extends Model>(
-    builder: T | (new() => T),
-    page = 1,
-    limit = 25
-): Promise<PaginatedModels<T>> {
-    const instance = !(builder instanceof Model) ? new builder() : builder.clone();
-    
-    const response = (await instance.limit(limit).page(page).call<PaginatedApiResponse<Attributes<T>>>('GET'))!;
-    const modelCollection = new ModelCollection<T>(response.data.map(attributes => {
-        return instance
-            .new(attributes)
-            // @ts-expect-error - Protected internal method required for correct .exists detection
-            .setLastSyncedAt();
-    }));
-
-    return {
-        data: modelCollection,
-        next: async () => {
-            if (!response.links.next) return;
-            return paginatedModels(instance, page + 1, limit);
-        },
-        previous: async () => {
-            if (!response.links.prev) return;
-            return paginatedModels(instance, page - 1, limit);
-        },
-        page: async (pageNumber: number) => {
-            if (pageNumber > response.meta.last_page || pageNumber < 0) return;
-            return paginatedModels(instance, pageNumber, limit);
-        },
-        from: response.meta.from,
-        to: response.meta.to,
-        total: response.meta.total,
-        hasNext: !!response.links.next,
-        hasPrevious: !!response.links.prev
-    };
-}
-
-export default paginator;
-
-// script.ts
-// paginate users where column has the value of 1
-const firstPage = await paginateModels(User.where('column', 1));
-const secondPage = await firstPage.next();
-
-```
-
-*Note: this isn't included in the framework by default because the package is back-end agnostic*
+# Cookbook
+
+## What is the cookbook for?
+
+In the documentation simple and concise examples are favoured to avoid too much information. But to build on that knowledge, this section allows for exploring patterns/code snippets/complex examples in-depth.
+
+## Recipes
+
+### Table of content
+
+- [Extend collections](#extend-the-collections-to-fit-your-needs)
+- [Scope building](#scope-building)
+- [Sending requests without models](#sending-requests-without-models)
+- [Alias methods](#alias-methods)
+- [Extend query builder functionality](#extend-query-builder-functionality)
+- [Send paginated requests](#send-paginated-requests)
+
+#### Extend the collections to fit your needs.
+Don't be afraid of changing and overriding methods if that solves your problem. The aim is to make development a breeze.
+
+<code-group>
+
+<code-block title="Javascript">
+```js
+// UserCollection.js
+import User from '@models/User';
+import { ModelCollection } from '@upfrontjs/framework';
+
+export default class UserCollection extends ModelCollection {
+    areAwake() {
+        return this.filter(user => user.wokeUp && user.hadBeverage('hot'));
+    }
+    
+    async markAsReady() {
+        return User.whereKey(this.modelKeys()).update({ ready: true });
+    }
+}
+
+// my-file.js
+import User from '@models/User';
+import UserCollection from '@/UserCollection';
+
+const modelCollection = await User.latest().limit(10).get();
+let users = new UserCollection(modelCollection.toArray());
+
+if (users.areAwake().length === modelCollection.length) {
+    await users.markAsReady();
+} else {
+    console.log('Oh no, somebody\'s not ready yet!');
+}
+```
+</code-block>
+
+<code-block title="Typescript">
+```ts
+// UserCollection.ts
+import User from '@models/User';
+import { ModelCollection } from '@upfrontjs/framework';
+
+export default class UserCollection<T extends User> extends ModelCollection<T> {
+    areAwake(): ModelCollection<T> {
+        return this.filter(user => user.wokeUp && user.hadBeverage('hot'));
+    }
+
+    async markAsReady(): ModelCollection<User> {
+        return User.whereKey(this.modelKeys()).update({ ready: true });
+    }
+}
+
+// my-file.ts
+import User from '@models/User';
+import UserCollection from '@/UserCollection';
+
+const modelCollection = await User.latest().limit(10).get();
+let users = new UserCollection(modelCollection.toArray());
+
+if (users.areAwake().length === modelCollection.length) {
+    await users.markAsReady();
+} else {
+    console.log('Oh no, somebody\'s not ready yet!');
+}
+```
+</code-block>
+
+</code-group>
+
+---
+
+#### Scope building
+When you see a pattern which you include in your queries often you might consider adding a "scope" method to your class.
+
+```js
+// User.js
+import { Model } from '@upfrontjs/framework';
+
+export default class User extends Model {
+    experiencedDriver() {
+        return this.has('vehicle')
+            .where('licensed', true)
+            .where('license_acquired_at', '>=', dateTimeLib().subYears(10).toISOString())
+            .scope('canDriveAnything');
+    }
+}
+
+// my-file.js
+import User from '@models/User';
+
+const experiencedDrivers = await User.newQuery().experiencedDriver().get();
+const experiencedSafeDrivers = await User
+    .has('advancedCertification')
+    .experiencedDriver()
+    .get();
+```
+
+#### Sending requests without models
+
+With the default [ApiCaller](./services#apicaller) and [HandlesApiRequest](./services#handlesapiresponse) implementations, you can interact with your api without the need for the models or any of their methods.
+
+```js
+import { GlobalConfig, API, ApiResponseHandler } from '@upfrontjs/framework';
+
+const config = new GlobalConfig;
+const handler = new ApiResponseHandler;
+const api = new API;
+
+const form = new FormData;
+// ... collect the form entries
+
+const response = await handler.handle(
+    api.call(
+        config.get('baseEndPoint').finish('/') + 'form',
+        'POST',
+        form,
+        { 'X-Requested-With': 'Upfront' },
+        { query: { parameters: 'to encode' } }
+    )
+);
+```
+
+#### Alias methods
+
+There may be some logic you frequently use, but it might not be apparent at the first glance what's happening or can be made simpler to comprehend.
+
+For example, you may express that you want the first model like so:
+
+```js
+import User from '@models/User';
+
+const firstUser = (await User.limit(1).get()).first();
+```
+
+This can be simplified like:
+```js
+// User.js
+import { Model } from '@upfrontjs/framework';
+
+export default class User extends Model {
+    async first() {
+        const users = await this.limit(1).get(); // ModelCollection[User]
+        
+        return users.first();
+    }
+}
+
+// my-file.js
+import User from '@models/User';
+
+const firstUser = await User.newQuery().first();
+// then you may also use it in normal query building
+const myFirstUser = await User.where('name', 'like', '%me%').first()
+```
+
+#### Extend query builder functionality
+
+Extending/overwriting the model should not be a daunting task. If we wanted we could add an extra method to send data to the server. In this example we add a new field on the sent data which is called `appends` and we're expecting the server to append additional information on the model response data.
+
+```ts
+import type { FormatsQueryParameters, QueryParams, StaticToThis } from '@upfrontjs/framework';
+import { Model as BaseModel } from '@upfrontjs/framework';
+
+export default class Model extends BaseModel implements FormatsQueryParameters {
+    protected appends: string[] = [];
+
+    public append(name: string): this {
+        this.appends.push(name);
+        return this;
+    }
+    
+    public static append<T extends Model>(name: string): T {
+        this.newQuery<T>().append(name);
+    }
+
+    public withoutAppend(name: string): this {
+        this.appends = this.appends.filter(appended => appended !== name);
+        return this;
+    }
+
+    public formatQueryParameters(parameters: QueryParams & Record<string, any>): Record<string, any> {
+        if (this.appends.length) {
+            parameters.appends = this.appends;
+        }
+
+        return parameters;
+    }
+
+    public resetQueryParameters(): this {
+        this.appends = [];
+        return super.resetQueryParameters();
+    }
+}
+```
+
+Now if our other models extend our own model they will have the option to set the `appends` field on the outgoing requests.
+
+#### Send paginated requests
+
+While it's nice to be able to [paginate locally](./helpers/pagination.md) it might not be desired to get too much data upfront. In this case a pagination can be implemented that will only get the pages in question on an explicit request. Of course, you might change the typings and the implementation to fit your needs.
+
+```ts
+// paginator.ts
+import type { Attributes, Model } from '@upfrontjs/framework';
+import { ModelCollection } from '@upfrontjs/framework';
+
+interface PaginatedApiResponse<T = Attributes> {
+    data: T[];
+    links: {
+        first: string;
+        last: string;
+        prev: string | null;
+        next: string | null;
+    };
+    meta: {
+        current_page: number;
+        /**
+         * From all the existing records this is where the current items start from.
+         */
+        from: number;
+        /**
+         * From all the existing records this is where the current items go to.
+         */
+        to: number;
+        last_page: number;
+        /**
+         * String representation of a number.
+         */
+        per_page: string;
+        links: {
+            url: string | null;
+            label: string;
+            active: boolean;
+        }[];
+        /**
+         * Total number of records.
+         */
+        total: number;
+        path: string;
+    };
+}
+
+export interface PaginatedModels<T extends Model> {
+    data: ModelCollection<T>;
+    next: () => Promise<PaginatedModels<T> | undefined>;
+    previous: () => Promise<PaginatedModels<T> | undefined>;
+    page: (page: number) => Promise<PaginatedModels<T> | undefined>;
+    hasNext: boolean;
+    hasPrevious: boolean;
+    from: PaginatedApiResponse['meta']['from'];
+    to: PaginatedApiResponse['meta']['to'];
+    total: PaginatedApiResponse['meta']['total'];
+}
+
+async function paginatedModels<T extends Model>(
+    builder: T | (new() => T),
+    page = 1,
+    limit = 25
+): Promise<PaginatedModels<T>> {
+    const instance = !(builder instanceof Model) ? new builder() : builder.clone();
+    
+    const response = (await instance.limit(limit).page(page).call<PaginatedApiResponse<Attributes<T>>>('GET'))!;
+    const modelCollection = new ModelCollection<T>(response.data.map(attributes => {
+        return instance
+            .new(attributes)
+            // @ts-expect-error - Protected internal method required for correct .exists detection
+            .setLastSyncedAt();
+    }));
+
+    return {
+        data: modelCollection,
+        next: async () => {
+            if (!response.links.next) return;
+            return paginatedModels(instance, page + 1, limit);
+        },
+        previous: async () => {
+            if (!response.links.prev) return;
+            return paginatedModels(instance, page - 1, limit);
+        },
+        page: async (pageNumber: number) => {
+            if (pageNumber > response.meta.last_page || pageNumber < 0) return;
+            return paginatedModels(instance, pageNumber, limit);
+        },
+        from: response.meta.from,
+        to: response.meta.to,
+        total: response.meta.total,
+        hasNext: !!response.links.next,
+        hasPrevious: !!response.links.prev
+    };
+}
+
+export default paginator;
+
+// script.ts
+// paginate users where column has the value of 1
+const firstPage = await paginateModels(User.where('column', 1));
+const secondPage = await firstPage.next();
+
+```
+
+*Note: this isn't included in the framework by default because the package is back-end agnostic*