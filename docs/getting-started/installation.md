# Installation

<CodeGroup>
<<<<<<< HEAD
<CodeGroupItem title="npm">
```shell
npm install @upfrontjs/framework
```
</CodeGroupItem>

<CodeGroupItem title="yarn">
```shell
yarn install @upfrontjs/framework
```
</CodeGroupItem>
=======

<CodeGroupItem title="npm">

```shell
npm install @upfrontjs/framework
```

</CodeGroupItem>

<CodeGroupItem title="yarn">

```shell
yarn install @upfrontjs/framework
```

</CodeGroupItem>

>>>>>>> 8e8d2b30
</CodeGroup>

The library is transpiled to ES6 (currently the lowest supported version), but if you're using [Typescript](https://www.typescriptlang.org/), you could choose to use the source `.ts` files. To do so, import files from `/src` folder as opposed to the library root.
```js
import { Model } from '@upfrontjs/framework';
```
vs
```ts
import { Model } from '@upfrontjs/framework/src';
```

This way you can deliver the files with the correct optimisation to your audience.

::: tip
Instead of writing `'@upfrontjs/framework/src'` at every import you could choose to alias it to something shorter like `'@upfrontjs'` in the bundler of your choice. (If doing so, don't forget to add the aliases to your typescript and test runner configuration too if applicable.)
:::

You're now ready to [write your first model](../calliope/readme.md#creating-models).

## Optional steps
Add your base [endpoint](../helpers/global-config.md#baseendpoint) to the [configuration](../helpers/global-config.md) in your entry file like so:
```js
import { GlobalConfig } from '@upfrontjs/framework';

new GlobalConfig({
    baseEndPoint: 'https://your-api-endpoint.com'
})
```

If you have any custom [service](../services/readme.md) implementations add them to the configuration:
```js
import { GlobalConfig } from '@upfrontjs/framework';
import MyHandler from './Services/MyHandler';

new GlobalConfig({
    apiResponseHandler: MyHandler,
})
```

## Backend requirements

Given UpfrontJS is back-end agnostic, there are 2-3 requirements that needs to be fulfilled by the server in order for this package to work as expected. These are the:
 - **Parsing the request**
   - Your server should be capable of parsing the query string or request body sent by upfront. The shape of the request depends on the used [ApiCaller](../services/readme.md#apicaller) implementation. Users with REST apis using the default [API](../services/api.md) service may also take a look at the [anatomy of the request](../services/api.md#shape-of-the-request) the service generates.
 - **Responding with appropriate data**
   - The returned data should be representative of the query string/body.
   - It is in a format that the used [HandlesApiResponse](../services/readme.md#handlesapiresponse) implementation can parse into an object or array of objects.
 - **Endpoints defined**
   
   If using a REST api and the default [API](../services/api.md) service:
   - Your server should implement the expected REST endpoints which are the following using the example of a users:
      - `GET users/` - index endpoint returning all users.
      - `POST users/` - endpoint used for saving the user data.
      - `GET users/{id}` - get a single user.
      - `PUT/PATCH users/{id}` - endpoint used to update partially or in full the user data.
      - `DELETE users/{id}` - delete a single user.

::: tip
Note that if you expect to experience high traffic for some unique data, you should probably still write a dedicated RPC endpoint for it, instead of parsing the query and letting an ORM figure it out.
:::
<|MERGE_RESOLUTION|>--- conflicted
+++ resolved
@@ -1,94 +1,80 @@
-# Installation
-
-<CodeGroup>
-<<<<<<< HEAD
-<CodeGroupItem title="npm">
-```shell
-npm install @upfrontjs/framework
-```
-</CodeGroupItem>
-
-<CodeGroupItem title="yarn">
-```shell
-yarn install @upfrontjs/framework
-```
-</CodeGroupItem>
-=======
-
-<CodeGroupItem title="npm">
-
-```shell
-npm install @upfrontjs/framework
-```
-
-</CodeGroupItem>
-
-<CodeGroupItem title="yarn">
-
-```shell
-yarn install @upfrontjs/framework
-```
-
-</CodeGroupItem>
-
->>>>>>> 8e8d2b30
-</CodeGroup>
-
-The library is transpiled to ES6 (currently the lowest supported version), but if you're using [Typescript](https://www.typescriptlang.org/), you could choose to use the source `.ts` files. To do so, import files from `/src` folder as opposed to the library root.
-```js
-import { Model } from '@upfrontjs/framework';
-```
-vs
-```ts
-import { Model } from '@upfrontjs/framework/src';
-```
-
-This way you can deliver the files with the correct optimisation to your audience.
-
-::: tip
-Instead of writing `'@upfrontjs/framework/src'` at every import you could choose to alias it to something shorter like `'@upfrontjs'` in the bundler of your choice. (If doing so, don't forget to add the aliases to your typescript and test runner configuration too if applicable.)
-:::
-
-You're now ready to [write your first model](../calliope/readme.md#creating-models).
-
-## Optional steps
-Add your base [endpoint](../helpers/global-config.md#baseendpoint) to the [configuration](../helpers/global-config.md) in your entry file like so:
-```js
-import { GlobalConfig } from '@upfrontjs/framework';
-
-new GlobalConfig({
-    baseEndPoint: 'https://your-api-endpoint.com'
-})
-```
-
-If you have any custom [service](../services/readme.md) implementations add them to the configuration:
-```js
-import { GlobalConfig } from '@upfrontjs/framework';
-import MyHandler from './Services/MyHandler';
-
-new GlobalConfig({
-    apiResponseHandler: MyHandler,
-})
-```
-
-## Backend requirements
-
-Given UpfrontJS is back-end agnostic, there are 2-3 requirements that needs to be fulfilled by the server in order for this package to work as expected. These are the:
- - **Parsing the request**
-   - Your server should be capable of parsing the query string or request body sent by upfront. The shape of the request depends on the used [ApiCaller](../services/readme.md#apicaller) implementation. Users with REST apis using the default [API](../services/api.md) service may also take a look at the [anatomy of the request](../services/api.md#shape-of-the-request) the service generates.
- - **Responding with appropriate data**
-   - The returned data should be representative of the query string/body.
-   - It is in a format that the used [HandlesApiResponse](../services/readme.md#handlesapiresponse) implementation can parse into an object or array of objects.
- - **Endpoints defined**
-   
-   If using a REST api and the default [API](../services/api.md) service:
-   - Your server should implement the expected REST endpoints which are the following using the example of a users:
-      - `GET users/` - index endpoint returning all users.
-      - `POST users/` - endpoint used for saving the user data.
-      - `GET users/{id}` - get a single user.
-      - `PUT/PATCH users/{id}` - endpoint used to update partially or in full the user data.
-      - `DELETE users/{id}` - delete a single user.
-
-::: tip
-Note that if you expect to experience high traffic for some unique data, you should probably still write a dedicated RPC endpoint for it, instead of parsing the query and letting an ORM figure it out.
-:::
+# Installation
+
+<CodeGroup>
+
+<CodeGroupItem title="npm">
+
+```shell
+npm install @upfrontjs/framework
+```
+
+</CodeGroupItem>
+
+<CodeGroupItem title="yarn">
+
+```shell
+yarn install @upfrontjs/framework
+```
+
+</CodeGroupItem>
+
+</CodeGroup>
+
+The library is transpiled to ES6 (currently the lowest supported version), but if you're using [Typescript](https://www.typescriptlang.org/), you could choose to use the source `.ts` files. To do so, import files from `/src` folder as opposed to the library root.
+```js
+import { Model } from '@upfrontjs/framework';
+```
+vs
+```ts
+import { Model } from '@upfrontjs/framework/src';
+```
+
+This way you can deliver the files with the correct optimisation to your audience.
+
+::: tip
+Instead of writing `'@upfrontjs/framework/src'` at every import you could choose to alias it to something shorter like `'@upfrontjs'` in the bundler of your choice. (If doing so, don't forget to add the aliases to your typescript and test runner configuration too if applicable.)
+:::
+
+You're now ready to [write your first model](../calliope/readme.md#creating-models).
+
+## Optional steps
+Add your base [endpoint](../helpers/global-config.md#baseendpoint) to the [configuration](../helpers/global-config.md) in your entry file like so:
+```js
+import { GlobalConfig } from '@upfrontjs/framework';
+
+new GlobalConfig({
+    baseEndPoint: 'https://your-api-endpoint.com'
+})
+```
+
+If you have any custom [service](../services/readme.md) implementations add them to the configuration:
+```js
+import { GlobalConfig } from '@upfrontjs/framework';
+import MyHandler from './Services/MyHandler';
+
+new GlobalConfig({
+    apiResponseHandler: MyHandler,
+})
+```
+
+## Backend requirements
+
+Given UpfrontJS is back-end agnostic, there are 2-3 requirements that needs to be fulfilled by the server in order for this package to work as expected. These are the:
+ - **Parsing the request**
+   - Your server should be capable of parsing the query string or request body sent by upfront. The shape of the request depends on the used [ApiCaller](../services/readme.md#apicaller) implementation. Users with REST apis using the default [API](../services/api.md) service may also take a look at the [anatomy of the request](../services/api.md#shape-of-the-request) the service generates.
+ - **Responding with appropriate data**
+   - The returned data should be representative of the query string/body.
+   - It is in a format that the used [HandlesApiResponse](../services/readme.md#handlesapiresponse) implementation can parse into an object or array of objects.
+ - **Endpoints defined**
+   
+   If using a REST api and the default [API](../services/api.md) service:
+   - Your server should implement the expected REST endpoints which are the following using the example of a users:
+      - `GET users/` - index endpoint returning all users.
+      - `POST users/` - endpoint used for saving the user data.
+      - `GET users/{id}` - get a single user.
+      - `PUT/PATCH users/{id}` - endpoint used to update partially or in full the user data.
+      - `DELETE users/{id}` - delete a single user.
+
+::: tip
+Note that if you expect to experience high traffic for some unique data, you should probably still write a dedicated RPC endpoint for it, instead of parsing the query and letting an ORM figure it out.
+:::