--- conflicted
+++ resolved
@@ -1,38 +1,35 @@
-# Introduction
-
-## What is it?
-It's a model centric data handling solution. With it, you can write expressive, readable, concise syntax that you already know and love from back-end MVC frameworks while staying back-end agnostic. It provides an elegant structure to complex data with a plethora of features to manage the data, and additional helpers for common tasks like handling lists, pagination, string manipulation etc.
-<<<<<<< HEAD
-=======
-
-```ts
-import User from '@models/User';
-
-const students = await User.where('is_student', true).with('grades').get();
-
-const excellentStudentNames = students
-    .filter(student => student.grades.average('value') > 4)
-    .pluck('name');
-```
->>>>>>> c0785289
-
-```ts
-import User from '@models/User';
-
-const students = await User.where('is_student', true).with('grades').get();
-
-const excellentStudentNames = students
-    .filter(student => student.grades.average('value') > 4)
-    .pluck('name');
-```
-
-## What does it solve?
-There are number of solutions out there for fetching data and working with the response. However not all of these might be as scalable as one would hope. With state management, you might have a getter for users, but those users include all users, meaning for a custom collection you would need a new getter method. An on-demand ajax request written specifically to solve a single issue, while it is simple to do, it quickly gets repetitive and hard to maintain. [Upfront](./installation.md) solves the above by creating abstraction over the data in a unified api. Just like the above examples it can be used to fetch data on demand or be complimentary to state management libraries.
-
-## Caveats
-While using this package increases ease of access and cuts down development time, it can also have unintended consequences. By pushing more logic to the client side you may expose backend logic such as data relations. Furthermore, if you're incorrectly implementing the [backend requirements](./installation.md#backend-requirements) you may introduce vulnerabilities such as sql injection.
-
----
-
-As always you're encouraged to explore the [source](https://github.com/upfrontjs/framework) yourself or look at the api reference to gain insight on how the package works, and the tests to see how it's used.
-
+# Introduction
+
+## What is it?
+It's a model centric data handling solution. With it, you can write expressive, readable, concise syntax that you already know and love from back-end MVC frameworks while staying back-end agnostic. It provides an elegant structure to complex data with a plethora of features to manage the data, and additional helpers for common tasks like handling lists, pagination, string manipulation etc.
+
+```ts
+import User from '@models/User';
+
+const students = await User.where('is_student', true).with('grades').get();
+
+const excellentStudentNames = students
+    .filter(student => student.grades.average('value') > 4)
+    .pluck('name');
+```
+
+```ts
+import User from '@models/User';
+
+const students = await User.where('is_student', true).with('grades').get();
+
+const excellentStudentNames = students
+    .filter(student => student.grades.average('value') > 4)
+    .pluck('name');
+```
+
+## What does it solve?
+There are number of solutions out there for fetching data and working with the response. However not all of these might be as scalable as one would hope. With state management, you might have a getter for users, but those users include all users, meaning for a custom collection you would need a new getter method. An on-demand ajax request written specifically to solve a single issue, while it is simple to do, it quickly gets repetitive and hard to maintain. [Upfront](./installation.md) solves the above by creating abstraction over the data in a unified api. Just like the above examples it can be used to fetch data on demand or be complimentary to state management libraries.
+
+## Caveats
+While using this package increases ease of access and cuts down development time, it can also have unintended consequences. By pushing more logic to the client side you may expose backend logic such as data relations. Furthermore, if you're incorrectly implementing the [backend requirements](./installation.md#backend-requirements) you may introduce vulnerabilities such as sql injection.
+
+---
+
+As always you're encouraged to explore the [source](https://github.com/upfrontjs/framework) yourself or look at the api reference to gain insight on how the package works, and the tests to see how it's used.
+