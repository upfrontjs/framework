# Helpers

Upfront exports some helper functions that are utilities for your development and/or stylistic choice of how you interact with upfront.

**Table of content**
[[toc]]

## String

Upfront provides some helper methods to help manipulate strings. All of these are also available on the `String.prototype` if you choose to include the helper files in your script and if you have not already defined the same methods.
The helper can be reached at:

<code-group>
<code-block title="Javascript">
```js
import '@upfrontjs/framework/string.min.js';
// or
import '@upfrontjs/framework/string.es.min.js';
```
</code-block>

<code-block title="Typescript">
```ts
import '@upfrontjs/framework/src/string';
```
</code-block>
</code-group>


The signature of the methods on the `String.prototype` methods matches the below, except the first argument can be omitted as that is taken from the context. For example:

<code-group>

<code-block title="String.prototype">
```js
'The quick brown fox jumps over the lazy dog.'.after('over ').before('.').plural().ucFirst().finish('?'); // 'The lazy dogs?'
```
</code-block>

<code-block title="Helper methods">
```js
import { after, before, plural, ucFirst, finish } from '@upfrontjs/framework/string.min.js';

finish(ucFirst(plural(before(after('The quick brown fox jumps over the lazy dog.', 'over '), '.'))), '?'); // 'The lazy dogs?'
```
</code-block>
</code-group>

#### ucFirst

The `ucFirst` method sets the first character the given string to uppercase. 
```js
import { ucFirst } from '@upfrontjs/framework';

ucFirst('string'); // 'String'
```

#### title

The `title` method turns the given string to Title Case. 
```js
import { title } from '@upfrontjs/framework';

title('someRandom string'); // Some Random String
```

#### finish

The `finish` method ensures that the given string ends with the given token. 
```js
import { finish } from '@upfrontjs/framework';

finish('string', '!'); // 'string!'
finish('string!', '!'); // 'string!'
```

#### start

The `start` method ensures that the given string starts with the given token. 
```js
import { start } from '@upfrontjs/framework';

start('string', 'is '); // 'is string'
start('is string', 'is '); // 'is string'
```

#### camel

The `camel` method turns the given string into camelCase.
```js
import { camel } from '@upfrontjs/framework';

camel('String value'); // 'stringValue'
```

#### snake

The `snake` method turns the given string into snake_case.
```js
import { snake } from '@upfrontjs/framework';

snake('String value'); // 'string_value' 
```

#### kebab

The `kebab` method turns the given string into kebab-case.
```js
import { kebab } from '@upfrontjs/framework';

kebab('String value'); // 'string-value'
```

#### plural

The `plural` method pluralises the given string.
```js
import { plural } from '@upfrontjs/framework';

plural('car'); // 'cars'
plural('goose'); // geese
```

#### singular

The `singular` method returns the singular form of the given string.
```js
import { singular } from '@upfrontjs/framework';

singular('cars'); // car
singular('geese'); // goose
```

#### before

The `before` method returns part of the string before the given token. If the given token is not found or is an empty string `''` or the string starts with the token, then it returns an empty string.
```js
import { before } from '@upfrontjs/framework';

before('string', 'r'); // 'st'
before('string', 'not found token'); // ''
before('string', ''); // ''
before('string', 's'); // ''
```

#### beforeLast

The `beforeLast` method returns the part of the given string before the last occurrence of the given token. If the given token is not found or is an empty string `''` or the string starts with the token and is the last occurrence, then it returns an empty string.
```js
import { beforeLast } from '@upfrontjs/framework';

beforeLast('this is a string', 't'); // 'this is a s'
beforeLast('string', 'not found token'); // ''
beforeLast('string', ''); // ''
beforeLast('string', 's'); // ''
```

#### after

The `after` method returns part of the given string after the first occurrence of the given token. If the given token is not found or is an empty string `''` or the string ends with the token and is the first occurrence, then it returns an empty string.
```js
import { after } from '@upfrontjs/framework';

after('string', 'n'); // 'g'
after('string', ''); // ''
after('string', 'g'); // ''
after('string', 'not found token'); // ''
```

#### afterLast

The `afterLast` method returns part of the given string after the last occurrence of the given token. If the given token is not found or is an empty string `''` or the string ends with the token, then it returns an empty string.
```js
import { afterLast } from '@upfrontjs/framework';

afterLast('this is a string', 't'); // 'ring'
afterLast('this is a string', ''); // ''
afterLast('this is a string', 'g'); // ''
afterLast('this is a string', 'not found token'); // ''
```

#### pascal

The `pascal` method turns the given string into PascalCase.
```js
import { pascal } from '@upfrontjs/framework';

pascal('someValue'); // 'SomeValue'
```

#### limit

The `limit` method limits the given string ti the specified length and appends it with a string.
```js
import { limit } from '@upfrontjs/framework';

limit('The quick brown fox jumps over the lazy dog', 9); // 'The quick...'
limit('The quick brown fox jumps over the lazy dog', 9, ' {...}'); // 'The quick {...}'
```

#### words

The `words` method limits the given string to the specified number of words and appends it with a string.
```js
import { words } from '@upfrontjs/framework';

words('The quick brown fox jumps over the lazy dog', 3); // 'The quick brown...
words('The quick brown fox jumps over the lazy dog', 3, ' {...}'); // 'The quick brown {...}
```

#### is

The `is` method determines whether the given string matches the given pattern. The pattern can be a string, a string using glob patten or a `RegExp`. The method accepts a third boolean argument which is to whether ignore letter casing or not when the second argument is a string.
```js
import { is } from '@upfrontjs/framework';

is('The quick brown fox jumps over the lazy dog', 'The quick*'); // true
is('The quick brown fox jumps over the lazy dog', new RegExp(/jumps/)); // true
is('The quick brown fox jumps over the lazy dog', 'the quick*', true); // true
```

#### includesAll

The `includesAll` method determines whether all tokens are included in the given string.
```js
import { includesAll } from '@upfrontjs/framework';

includesAll('The quick brown fox jumps over the lazy dog', ['fox', 'jumps', 'dog']); // true
```



#### uuid

The `uuid` method generates a version 4 universally unique identifier.
```js
import { uuid } from '@upfrontjs/framework';

uuid(); // '971cde1c-2429-4846-bfa7-e62ff5d65363'
```

::: warning
Given this is used for generating string, as such isn't available on the `String.prototype` but on the `String` constructor. Therefore, you may use it as `String.uuid()`.
:::

#### isUuid

The `isUuid` method determines whether the given value is a UUID.
```js
import { isUuid } from '@upfrontjs/framework';

isUuid('380f4ac6-1463-4024-8d53-78da9ad0756c') // true
```

::: tip
`isUuid` is as also available on the `String` constructor to be consistent with the [`uuid`](#uuid) method.
```js
String.isUuid('value') // false
```
:::

## Array

Upfront provides a couple of helper methods to help work with arrays. These methods are also available on the `Array.prototype` and/or the `Array` constructor if you choose to include helper file in your script and if not already defined any of them. The helper can be reached at:

<code-group>
<code-block title="Javascript">
```js
import '@upfrontjs/framework/array.min.js';
// or
import '@upfrontjs/framework/array.es.min.js';
```
</code-block>

<code-block title="Typescript">
```ts
import '@upfrontjs/framework/src/array';
```
</code-block>
</code-group>

#### collect

The `collect` method returns a [Collection](./collection.md) instance.
```js
import { collect } from '@upfrontjs/framework';

collect([1, 2, 3, 4, 5]); // Collection
```

#### paginate

The `paginate` method returns a [Paginator](./pagination.md) instance. The arguments match the Paginator's constructor signature.
```js
import { paginate } from '@upfrontjs/framework';

paginate([1, 2, 3, 4, 5], 5, true); // Paginator
```

#### wrap

The `wrap` method ensures that the given value is an array.
If the helper file is included this method is available on the `Array` constructor not the prototype. 
```js
import { wrap } from '@upfrontjs/framework';

wrap(1); // [1]
wrap([1]); // [1]
wrap(); // []
```

## Function

#### factory

The `factory` method returns a [FactoryBuilder](../testing/readme.md#factorybuilder). It first takes a [model](../calliope/readme.md) constructor and optionally an `amount` argument which is the equivalent of the `times` method on the [FactoryBuilder](../testing/readme.md#factorybuilder).
```js
import { factory } from '@upfrontjs/framework';
import User from '@/Models/User';

const userModelCollection = factory(User, 5).make(); // ModelCollection
```

#### collect

The `collect` method returns a [Collection](./collection.md) instance with the passed in items.
```js
import { collect } from '@upfrontjs/framework';

const numberCollection = collect([1, 2, 3, 4, 5]); // Collection
```

#### paginate

The `paginate` method returns a [Paginator](./pagination.md) instance with the passed in items.
```js
import { paginate } from '@upfrontjs/framework';

const paginator = paginate([1, 2, 3, 4, 5]); // Paginator
```

#### isObjectLiteral

The `isObjectLiteral` is a helper function to evaluate that the passed in argument is a non-null object literal `{}`.

```js
import { paginate } from '@upfrontjs/framework';

isObjectLiteral({}); // true
```

#### isUserLandClass

The `isUserLandClass` is a helper to evaluate that the passed in argument is a class constructor defined in the script, which can be used with the `new` keyword.

```js
import { isUserLandClass } from '@upfrontjs/framework';

isUserLandClass(class C {}); // true
```

::: warning
This only returns true for classes that are not built-ins, e.g.: `isUserLandClass(Array)` will be false.
:::

#### transformKeys

The `transformKeys` method recursively transforms the keys of the given object. to the given casing. The first argument is the object to transform, the second argument is the casing (`'camel'` | `'snake'`) to transform to (default: `'camel'`). This will **not** transform classes and built in methods  (eg.: `toString()` won't become `to_string()`).

```js
import { transformKeys } from '@upfrontjs/framework';

const obj = {
    nestedObjects: [
        { my_key: 1 }
    ],
    my_key: 2
};

transformKeys(obj); // { nestedObjects: [{ myKey: 1 }], myKey: 2 };
```

#### retry

The `retry` method is a helper to retry a promise function a number of times if the promise rejects. The function takes 3 arguments:
 - `fn` - The function to retry
 - `maxRetries` (default: 3) - The number of times to retry.
 - `delay` (default: 0) - The delay in milliseconds between retries. If the delay has been set to `0`, the function will run again as soon as the promise rejects. This could also be a function that accepts the current retry count and returns the delay.

```js
import { retry } from '@upfrontjs/framework';
import User from '@/Models/User';

// Retry the function `User.get()` 3 times with a delay of 1 second between each retry. Therefore, sending off 4 (initial + retries) requests in total.
const user = retry(async () => User.find(1), 3, 1000)
    .catch(() => {
        console.log('We really can\'t find the user.');
    });

// Retry the function with progressively longer delays.
const user2 = retry(User.all, 3, attemptNumber => attemptNumber * 1000);
<<<<<<< HEAD
=======
```

#### dataGet

The `dataGet` is a helper method to safely access any path within an object or array. If the path does not exist, it will return an `undefined`.

```js
import { dataGet } from '@upfrontjs/framework';
import Team from '~/Models/Team';
import User from '~/Models/User';
import Shift from '~/Models/Shift';

const complexStructure = Team.factory().with(
    User.factory().with(Shift.factory().attributes({ id: 1 }))
).makeMany();

dataGet(complexStructure, '0.users.0.shifts.0.id') === 1; // true
>>>>>>> cc8753eb
```
<|MERGE_RESOLUTION|>--- conflicted
+++ resolved
@@ -1,422 +1,419 @@
-# Helpers
-
-Upfront exports some helper functions that are utilities for your development and/or stylistic choice of how you interact with upfront.
-
-**Table of content**
-[[toc]]
-
-## String
-
-Upfront provides some helper methods to help manipulate strings. All of these are also available on the `String.prototype` if you choose to include the helper files in your script and if you have not already defined the same methods.
-The helper can be reached at:
-
-<code-group>
-<code-block title="Javascript">
-```js
-import '@upfrontjs/framework/string.min.js';
-// or
-import '@upfrontjs/framework/string.es.min.js';
-```
-</code-block>
-
-<code-block title="Typescript">
-```ts
-import '@upfrontjs/framework/src/string';
-```
-</code-block>
-</code-group>
-
-
-The signature of the methods on the `String.prototype` methods matches the below, except the first argument can be omitted as that is taken from the context. For example:
-
-<code-group>
-
-<code-block title="String.prototype">
-```js
-'The quick brown fox jumps over the lazy dog.'.after('over ').before('.').plural().ucFirst().finish('?'); // 'The lazy dogs?'
-```
-</code-block>
-
-<code-block title="Helper methods">
-```js
-import { after, before, plural, ucFirst, finish } from '@upfrontjs/framework/string.min.js';
-
-finish(ucFirst(plural(before(after('The quick brown fox jumps over the lazy dog.', 'over '), '.'))), '?'); // 'The lazy dogs?'
-```
-</code-block>
-</code-group>
-
-#### ucFirst
-
-The `ucFirst` method sets the first character the given string to uppercase. 
-```js
-import { ucFirst } from '@upfrontjs/framework';
-
-ucFirst('string'); // 'String'
-```
-
-#### title
-
-The `title` method turns the given string to Title Case. 
-```js
-import { title } from '@upfrontjs/framework';
-
-title('someRandom string'); // Some Random String
-```
-
-#### finish
-
-The `finish` method ensures that the given string ends with the given token. 
-```js
-import { finish } from '@upfrontjs/framework';
-
-finish('string', '!'); // 'string!'
-finish('string!', '!'); // 'string!'
-```
-
-#### start
-
-The `start` method ensures that the given string starts with the given token. 
-```js
-import { start } from '@upfrontjs/framework';
-
-start('string', 'is '); // 'is string'
-start('is string', 'is '); // 'is string'
-```
-
-#### camel
-
-The `camel` method turns the given string into camelCase.
-```js
-import { camel } from '@upfrontjs/framework';
-
-camel('String value'); // 'stringValue'
-```
-
-#### snake
-
-The `snake` method turns the given string into snake_case.
-```js
-import { snake } from '@upfrontjs/framework';
-
-snake('String value'); // 'string_value' 
-```
-
-#### kebab
-
-The `kebab` method turns the given string into kebab-case.
-```js
-import { kebab } from '@upfrontjs/framework';
-
-kebab('String value'); // 'string-value'
-```
-
-#### plural
-
-The `plural` method pluralises the given string.
-```js
-import { plural } from '@upfrontjs/framework';
-
-plural('car'); // 'cars'
-plural('goose'); // geese
-```
-
-#### singular
-
-The `singular` method returns the singular form of the given string.
-```js
-import { singular } from '@upfrontjs/framework';
-
-singular('cars'); // car
-singular('geese'); // goose
-```
-
-#### before
-
-The `before` method returns part of the string before the given token. If the given token is not found or is an empty string `''` or the string starts with the token, then it returns an empty string.
-```js
-import { before } from '@upfrontjs/framework';
-
-before('string', 'r'); // 'st'
-before('string', 'not found token'); // ''
-before('string', ''); // ''
-before('string', 's'); // ''
-```
-
-#### beforeLast
-
-The `beforeLast` method returns the part of the given string before the last occurrence of the given token. If the given token is not found or is an empty string `''` or the string starts with the token and is the last occurrence, then it returns an empty string.
-```js
-import { beforeLast } from '@upfrontjs/framework';
-
-beforeLast('this is a string', 't'); // 'this is a s'
-beforeLast('string', 'not found token'); // ''
-beforeLast('string', ''); // ''
-beforeLast('string', 's'); // ''
-```
-
-#### after
-
-The `after` method returns part of the given string after the first occurrence of the given token. If the given token is not found or is an empty string `''` or the string ends with the token and is the first occurrence, then it returns an empty string.
-```js
-import { after } from '@upfrontjs/framework';
-
-after('string', 'n'); // 'g'
-after('string', ''); // ''
-after('string', 'g'); // ''
-after('string', 'not found token'); // ''
-```
-
-#### afterLast
-
-The `afterLast` method returns part of the given string after the last occurrence of the given token. If the given token is not found or is an empty string `''` or the string ends with the token, then it returns an empty string.
-```js
-import { afterLast } from '@upfrontjs/framework';
-
-afterLast('this is a string', 't'); // 'ring'
-afterLast('this is a string', ''); // ''
-afterLast('this is a string', 'g'); // ''
-afterLast('this is a string', 'not found token'); // ''
-```
-
-#### pascal
-
-The `pascal` method turns the given string into PascalCase.
-```js
-import { pascal } from '@upfrontjs/framework';
-
-pascal('someValue'); // 'SomeValue'
-```
-
-#### limit
-
-The `limit` method limits the given string ti the specified length and appends it with a string.
-```js
-import { limit } from '@upfrontjs/framework';
-
-limit('The quick brown fox jumps over the lazy dog', 9); // 'The quick...'
-limit('The quick brown fox jumps over the lazy dog', 9, ' {...}'); // 'The quick {...}'
-```
-
-#### words
-
-The `words` method limits the given string to the specified number of words and appends it with a string.
-```js
-import { words } from '@upfrontjs/framework';
-
-words('The quick brown fox jumps over the lazy dog', 3); // 'The quick brown...
-words('The quick brown fox jumps over the lazy dog', 3, ' {...}'); // 'The quick brown {...}
-```
-
-#### is
-
-The `is` method determines whether the given string matches the given pattern. The pattern can be a string, a string using glob patten or a `RegExp`. The method accepts a third boolean argument which is to whether ignore letter casing or not when the second argument is a string.
-```js
-import { is } from '@upfrontjs/framework';
-
-is('The quick brown fox jumps over the lazy dog', 'The quick*'); // true
-is('The quick brown fox jumps over the lazy dog', new RegExp(/jumps/)); // true
-is('The quick brown fox jumps over the lazy dog', 'the quick*', true); // true
-```
-
-#### includesAll
-
-The `includesAll` method determines whether all tokens are included in the given string.
-```js
-import { includesAll } from '@upfrontjs/framework';
-
-includesAll('The quick brown fox jumps over the lazy dog', ['fox', 'jumps', 'dog']); // true
-```
-
-
-
-#### uuid
-
-The `uuid` method generates a version 4 universally unique identifier.
-```js
-import { uuid } from '@upfrontjs/framework';
-
-uuid(); // '971cde1c-2429-4846-bfa7-e62ff5d65363'
-```
-
-::: warning
-Given this is used for generating string, as such isn't available on the `String.prototype` but on the `String` constructor. Therefore, you may use it as `String.uuid()`.
-:::
-
-#### isUuid
-
-The `isUuid` method determines whether the given value is a UUID.
-```js
-import { isUuid } from '@upfrontjs/framework';
-
-isUuid('380f4ac6-1463-4024-8d53-78da9ad0756c') // true
-```
-
-::: tip
-`isUuid` is as also available on the `String` constructor to be consistent with the [`uuid`](#uuid) method.
-```js
-String.isUuid('value') // false
-```
-:::
-
-## Array
-
-Upfront provides a couple of helper methods to help work with arrays. These methods are also available on the `Array.prototype` and/or the `Array` constructor if you choose to include helper file in your script and if not already defined any of them. The helper can be reached at:
-
-<code-group>
-<code-block title="Javascript">
-```js
-import '@upfrontjs/framework/array.min.js';
-// or
-import '@upfrontjs/framework/array.es.min.js';
-```
-</code-block>
-
-<code-block title="Typescript">
-```ts
-import '@upfrontjs/framework/src/array';
-```
-</code-block>
-</code-group>
-
-#### collect
-
-The `collect` method returns a [Collection](./collection.md) instance.
-```js
-import { collect } from '@upfrontjs/framework';
-
-collect([1, 2, 3, 4, 5]); // Collection
-```
-
-#### paginate
-
-The `paginate` method returns a [Paginator](./pagination.md) instance. The arguments match the Paginator's constructor signature.
-```js
-import { paginate } from '@upfrontjs/framework';
-
-paginate([1, 2, 3, 4, 5], 5, true); // Paginator
-```
-
-#### wrap
-
-The `wrap` method ensures that the given value is an array.
-If the helper file is included this method is available on the `Array` constructor not the prototype. 
-```js
-import { wrap } from '@upfrontjs/framework';
-
-wrap(1); // [1]
-wrap([1]); // [1]
-wrap(); // []
-```
-
-## Function
-
-#### factory
-
-The `factory` method returns a [FactoryBuilder](../testing/readme.md#factorybuilder). It first takes a [model](../calliope/readme.md) constructor and optionally an `amount` argument which is the equivalent of the `times` method on the [FactoryBuilder](../testing/readme.md#factorybuilder).
-```js
-import { factory } from '@upfrontjs/framework';
-import User from '@/Models/User';
-
-const userModelCollection = factory(User, 5).make(); // ModelCollection
-```
-
-#### collect
-
-The `collect` method returns a [Collection](./collection.md) instance with the passed in items.
-```js
-import { collect } from '@upfrontjs/framework';
-
-const numberCollection = collect([1, 2, 3, 4, 5]); // Collection
-```
-
-#### paginate
-
-The `paginate` method returns a [Paginator](./pagination.md) instance with the passed in items.
-```js
-import { paginate } from '@upfrontjs/framework';
-
-const paginator = paginate([1, 2, 3, 4, 5]); // Paginator
-```
-
-#### isObjectLiteral
-
-The `isObjectLiteral` is a helper function to evaluate that the passed in argument is a non-null object literal `{}`.
-
-```js
-import { paginate } from '@upfrontjs/framework';
-
-isObjectLiteral({}); // true
-```
-
-#### isUserLandClass
-
-The `isUserLandClass` is a helper to evaluate that the passed in argument is a class constructor defined in the script, which can be used with the `new` keyword.
-
-```js
-import { isUserLandClass } from '@upfrontjs/framework';
-
-isUserLandClass(class C {}); // true
-```
-
-::: warning
-This only returns true for classes that are not built-ins, e.g.: `isUserLandClass(Array)` will be false.
-:::
-
-#### transformKeys
-
-The `transformKeys` method recursively transforms the keys of the given object. to the given casing. The first argument is the object to transform, the second argument is the casing (`'camel'` | `'snake'`) to transform to (default: `'camel'`). This will **not** transform classes and built in methods  (eg.: `toString()` won't become `to_string()`).
-
-```js
-import { transformKeys } from '@upfrontjs/framework';
-
-const obj = {
-    nestedObjects: [
-        { my_key: 1 }
-    ],
-    my_key: 2
-};
-
-transformKeys(obj); // { nestedObjects: [{ myKey: 1 }], myKey: 2 };
-```
-
-#### retry
-
-The `retry` method is a helper to retry a promise function a number of times if the promise rejects. The function takes 3 arguments:
- - `fn` - The function to retry
- - `maxRetries` (default: 3) - The number of times to retry.
- - `delay` (default: 0) - The delay in milliseconds between retries. If the delay has been set to `0`, the function will run again as soon as the promise rejects. This could also be a function that accepts the current retry count and returns the delay.
-
-```js
-import { retry } from '@upfrontjs/framework';
-import User from '@/Models/User';
-
-// Retry the function `User.get()` 3 times with a delay of 1 second between each retry. Therefore, sending off 4 (initial + retries) requests in total.
-const user = retry(async () => User.find(1), 3, 1000)
-    .catch(() => {
-        console.log('We really can\'t find the user.');
-    });
-
-// Retry the function with progressively longer delays.
-const user2 = retry(User.all, 3, attemptNumber => attemptNumber * 1000);
-<<<<<<< HEAD
-=======
-```
-
-#### dataGet
-
-The `dataGet` is a helper method to safely access any path within an object or array. If the path does not exist, it will return an `undefined`.
-
-```js
-import { dataGet } from '@upfrontjs/framework';
-import Team from '~/Models/Team';
-import User from '~/Models/User';
-import Shift from '~/Models/Shift';
-
-const complexStructure = Team.factory().with(
-    User.factory().with(Shift.factory().attributes({ id: 1 }))
-).makeMany();
-
-dataGet(complexStructure, '0.users.0.shifts.0.id') === 1; // true
->>>>>>> cc8753eb
-```
+# Helpers
+
+Upfront exports some helper functions that are utilities for your development and/or stylistic choice of how you interact with upfront.
+
+**Table of content**
+[[toc]]
+
+## String
+
+Upfront provides some helper methods to help manipulate strings. All of these are also available on the `String.prototype` if you choose to include the helper files in your script and if you have not already defined the same methods.
+The helper can be reached at:
+
+<code-group>
+<code-block title="Javascript">
+```js
+import '@upfrontjs/framework/string.min.js';
+// or
+import '@upfrontjs/framework/string.es.min.js';
+```
+</code-block>
+
+<code-block title="Typescript">
+```ts
+import '@upfrontjs/framework/src/string';
+```
+</code-block>
+</code-group>
+
+
+The signature of the methods on the `String.prototype` methods matches the below, except the first argument can be omitted as that is taken from the context. For example:
+
+<code-group>
+
+<code-block title="String.prototype">
+```js
+'The quick brown fox jumps over the lazy dog.'.after('over ').before('.').plural().ucFirst().finish('?'); // 'The lazy dogs?'
+```
+</code-block>
+
+<code-block title="Helper methods">
+```js
+import { after, before, plural, ucFirst, finish } from '@upfrontjs/framework/string.min.js';
+
+finish(ucFirst(plural(before(after('The quick brown fox jumps over the lazy dog.', 'over '), '.'))), '?'); // 'The lazy dogs?'
+```
+</code-block>
+</code-group>
+
+#### ucFirst
+
+The `ucFirst` method sets the first character the given string to uppercase. 
+```js
+import { ucFirst } from '@upfrontjs/framework';
+
+ucFirst('string'); // 'String'
+```
+
+#### title
+
+The `title` method turns the given string to Title Case. 
+```js
+import { title } from '@upfrontjs/framework';
+
+title('someRandom string'); // Some Random String
+```
+
+#### finish
+
+The `finish` method ensures that the given string ends with the given token. 
+```js
+import { finish } from '@upfrontjs/framework';
+
+finish('string', '!'); // 'string!'
+finish('string!', '!'); // 'string!'
+```
+
+#### start
+
+The `start` method ensures that the given string starts with the given token. 
+```js
+import { start } from '@upfrontjs/framework';
+
+start('string', 'is '); // 'is string'
+start('is string', 'is '); // 'is string'
+```
+
+#### camel
+
+The `camel` method turns the given string into camelCase.
+```js
+import { camel } from '@upfrontjs/framework';
+
+camel('String value'); // 'stringValue'
+```
+
+#### snake
+
+The `snake` method turns the given string into snake_case.
+```js
+import { snake } from '@upfrontjs/framework';
+
+snake('String value'); // 'string_value' 
+```
+
+#### kebab
+
+The `kebab` method turns the given string into kebab-case.
+```js
+import { kebab } from '@upfrontjs/framework';
+
+kebab('String value'); // 'string-value'
+```
+
+#### plural
+
+The `plural` method pluralises the given string.
+```js
+import { plural } from '@upfrontjs/framework';
+
+plural('car'); // 'cars'
+plural('goose'); // geese
+```
+
+#### singular
+
+The `singular` method returns the singular form of the given string.
+```js
+import { singular } from '@upfrontjs/framework';
+
+singular('cars'); // car
+singular('geese'); // goose
+```
+
+#### before
+
+The `before` method returns part of the string before the given token. If the given token is not found or is an empty string `''` or the string starts with the token, then it returns an empty string.
+```js
+import { before } from '@upfrontjs/framework';
+
+before('string', 'r'); // 'st'
+before('string', 'not found token'); // ''
+before('string', ''); // ''
+before('string', 's'); // ''
+```
+
+#### beforeLast
+
+The `beforeLast` method returns the part of the given string before the last occurrence of the given token. If the given token is not found or is an empty string `''` or the string starts with the token and is the last occurrence, then it returns an empty string.
+```js
+import { beforeLast } from '@upfrontjs/framework';
+
+beforeLast('this is a string', 't'); // 'this is a s'
+beforeLast('string', 'not found token'); // ''
+beforeLast('string', ''); // ''
+beforeLast('string', 's'); // ''
+```
+
+#### after
+
+The `after` method returns part of the given string after the first occurrence of the given token. If the given token is not found or is an empty string `''` or the string ends with the token and is the first occurrence, then it returns an empty string.
+```js
+import { after } from '@upfrontjs/framework';
+
+after('string', 'n'); // 'g'
+after('string', ''); // ''
+after('string', 'g'); // ''
+after('string', 'not found token'); // ''
+```
+
+#### afterLast
+
+The `afterLast` method returns part of the given string after the last occurrence of the given token. If the given token is not found or is an empty string `''` or the string ends with the token, then it returns an empty string.
+```js
+import { afterLast } from '@upfrontjs/framework';
+
+afterLast('this is a string', 't'); // 'ring'
+afterLast('this is a string', ''); // ''
+afterLast('this is a string', 'g'); // ''
+afterLast('this is a string', 'not found token'); // ''
+```
+
+#### pascal
+
+The `pascal` method turns the given string into PascalCase.
+```js
+import { pascal } from '@upfrontjs/framework';
+
+pascal('someValue'); // 'SomeValue'
+```
+
+#### limit
+
+The `limit` method limits the given string ti the specified length and appends it with a string.
+```js
+import { limit } from '@upfrontjs/framework';
+
+limit('The quick brown fox jumps over the lazy dog', 9); // 'The quick...'
+limit('The quick brown fox jumps over the lazy dog', 9, ' {...}'); // 'The quick {...}'
+```
+
+#### words
+
+The `words` method limits the given string to the specified number of words and appends it with a string.
+```js
+import { words } from '@upfrontjs/framework';
+
+words('The quick brown fox jumps over the lazy dog', 3); // 'The quick brown...
+words('The quick brown fox jumps over the lazy dog', 3, ' {...}'); // 'The quick brown {...}
+```
+
+#### is
+
+The `is` method determines whether the given string matches the given pattern. The pattern can be a string, a string using glob patten or a `RegExp`. The method accepts a third boolean argument which is to whether ignore letter casing or not when the second argument is a string.
+```js
+import { is } from '@upfrontjs/framework';
+
+is('The quick brown fox jumps over the lazy dog', 'The quick*'); // true
+is('The quick brown fox jumps over the lazy dog', new RegExp(/jumps/)); // true
+is('The quick brown fox jumps over the lazy dog', 'the quick*', true); // true
+```
+
+#### includesAll
+
+The `includesAll` method determines whether all tokens are included in the given string.
+```js
+import { includesAll } from '@upfrontjs/framework';
+
+includesAll('The quick brown fox jumps over the lazy dog', ['fox', 'jumps', 'dog']); // true
+```
+
+
+
+#### uuid
+
+The `uuid` method generates a version 4 universally unique identifier.
+```js
+import { uuid } from '@upfrontjs/framework';
+
+uuid(); // '971cde1c-2429-4846-bfa7-e62ff5d65363'
+```
+
+::: warning
+Given this is used for generating string, as such isn't available on the `String.prototype` but on the `String` constructor. Therefore, you may use it as `String.uuid()`.
+:::
+
+#### isUuid
+
+The `isUuid` method determines whether the given value is a UUID.
+```js
+import { isUuid } from '@upfrontjs/framework';
+
+isUuid('380f4ac6-1463-4024-8d53-78da9ad0756c') // true
+```
+
+::: tip
+`isUuid` is as also available on the `String` constructor to be consistent with the [`uuid`](#uuid) method.
+```js
+String.isUuid('value') // false
+```
+:::
+
+## Array
+
+Upfront provides a couple of helper methods to help work with arrays. These methods are also available on the `Array.prototype` and/or the `Array` constructor if you choose to include helper file in your script and if not already defined any of them. The helper can be reached at:
+
+<code-group>
+<code-block title="Javascript">
+```js
+import '@upfrontjs/framework/array.min.js';
+// or
+import '@upfrontjs/framework/array.es.min.js';
+```
+</code-block>
+
+<code-block title="Typescript">
+```ts
+import '@upfrontjs/framework/src/array';
+```
+</code-block>
+</code-group>
+
+#### collect
+
+The `collect` method returns a [Collection](./collection.md) instance.
+```js
+import { collect } from '@upfrontjs/framework';
+
+collect([1, 2, 3, 4, 5]); // Collection
+```
+
+#### paginate
+
+The `paginate` method returns a [Paginator](./pagination.md) instance. The arguments match the Paginator's constructor signature.
+```js
+import { paginate } from '@upfrontjs/framework';
+
+paginate([1, 2, 3, 4, 5], 5, true); // Paginator
+```
+
+#### wrap
+
+The `wrap` method ensures that the given value is an array.
+If the helper file is included this method is available on the `Array` constructor not the prototype. 
+```js
+import { wrap } from '@upfrontjs/framework';
+
+wrap(1); // [1]
+wrap([1]); // [1]
+wrap(); // []
+```
+
+## Function
+
+#### factory
+
+The `factory` method returns a [FactoryBuilder](../testing/readme.md#factorybuilder). It first takes a [model](../calliope/readme.md) constructor and optionally an `amount` argument which is the equivalent of the `times` method on the [FactoryBuilder](../testing/readme.md#factorybuilder).
+```js
+import { factory } from '@upfrontjs/framework';
+import User from '@/Models/User';
+
+const userModelCollection = factory(User, 5).make(); // ModelCollection
+```
+
+#### collect
+
+The `collect` method returns a [Collection](./collection.md) instance with the passed in items.
+```js
+import { collect } from '@upfrontjs/framework';
+
+const numberCollection = collect([1, 2, 3, 4, 5]); // Collection
+```
+
+#### paginate
+
+The `paginate` method returns a [Paginator](./pagination.md) instance with the passed in items.
+```js
+import { paginate } from '@upfrontjs/framework';
+
+const paginator = paginate([1, 2, 3, 4, 5]); // Paginator
+```
+
+#### isObjectLiteral
+
+The `isObjectLiteral` is a helper function to evaluate that the passed in argument is a non-null object literal `{}`.
+
+```js
+import { paginate } from '@upfrontjs/framework';
+
+isObjectLiteral({}); // true
+```
+
+#### isUserLandClass
+
+The `isUserLandClass` is a helper to evaluate that the passed in argument is a class constructor defined in the script, which can be used with the `new` keyword.
+
+```js
+import { isUserLandClass } from '@upfrontjs/framework';
+
+isUserLandClass(class C {}); // true
+```
+
+::: warning
+This only returns true for classes that are not built-ins, e.g.: `isUserLandClass(Array)` will be false.
+:::
+
+#### transformKeys
+
+The `transformKeys` method recursively transforms the keys of the given object. to the given casing. The first argument is the object to transform, the second argument is the casing (`'camel'` | `'snake'`) to transform to (default: `'camel'`). This will **not** transform classes and built in methods  (eg.: `toString()` won't become `to_string()`).
+
+```js
+import { transformKeys } from '@upfrontjs/framework';
+
+const obj = {
+    nestedObjects: [
+        { my_key: 1 }
+    ],
+    my_key: 2
+};
+
+transformKeys(obj); // { nestedObjects: [{ myKey: 1 }], myKey: 2 };
+```
+
+#### retry
+
+The `retry` method is a helper to retry a promise function a number of times if the promise rejects. The function takes 3 arguments:
+ - `fn` - The function to retry
+ - `maxRetries` (default: 3) - The number of times to retry.
+ - `delay` (default: 0) - The delay in milliseconds between retries. If the delay has been set to `0`, the function will run again as soon as the promise rejects. This could also be a function that accepts the current retry count and returns the delay.
+
+```js
+import { retry } from '@upfrontjs/framework';
+import User from '@/Models/User';
+
+// Retry the function `User.get()` 3 times with a delay of 1 second between each retry. Therefore, sending off 4 (initial + retries) requests in total.
+const user = retry(async () => User.find(1), 3, 1000)
+    .catch(() => {
+        console.log('We really can\'t find the user.');
+    });
+
+// Retry the function with progressively longer delays.
+const user2 = retry(User.all, 3, attemptNumber => attemptNumber * 1000);
+```
+
+#### dataGet
+
+The `dataGet` is a helper method to safely access any path within an object or array. If the path does not exist, it will return an `undefined`.
+
+```js
+import { dataGet } from '@upfrontjs/framework';
+import Team from '~/Models/Team';
+import User from '~/Models/User';
+import Shift from '~/Models/Shift';
+
+const complexStructure = Team.factory().with(
+    User.factory().with(Shift.factory().attributes({ id: 1 }))
+).makeMany();
+
+dataGet(complexStructure, '0.users.0.shifts.0.id') === 1; // true
+```