--- conflicted
+++ resolved
@@ -1,108 +1,90 @@
-# API
-
-API is responsible for handling the actual ajax requests sent by upfront. It is a class that implements the [ApiCaller](./readme.md#apicaller) interface with the required `call` method.
-It offers the following customisations if you decide to extend the service.
-
-### `requestOptions`
-This is an optional property on the API class which should have the value of `Partial<RequestInit>`. This is merged into the request if defined.
-
-### `initRequest()`
-This is an optional method that returns `Partial<RequestInit>`. It takes 3 parameters, in order the `url` - the endpoint to send the request to; the `method` - the http method; and optionally the `data` - which is an object literal or `FormData`.
-
-### `getParamEncodingOptions`
-When the API receives some data to send as a request, it utilises the [qs](https://github.com/ljharb/qs) package to encode the object into query parameters. This object is the configuration ([`qs.IStringifyOptions`](https://github.com/DefinitelyTyped/DefinitelyTyped/blob/0b5bfba2994c91a099cd5bcfd984f6c4c39228e5/types/qs/index.d.ts#L20)) object for the package. The typings for this package is an optional dependency of upfront, so you may choose not to include it in your development.
-
----
-Furthermore, it was built to support sending form data. This means it accepts a [FormData](https://developer.mozilla.org/en-US/docs/Web/API/FormData) object, and it will configure the headers for you.
-
-## RequestInit resolving
-
-The API prepares the `RequestInit` configuration in the following order:
- 1. `RequestInit` created with the `method` argument
- 2. Merge the `requestOptions` property into the `RequestInit`
- 3. Merge the `initRequest()` method's result into the `RequestInit`
- 4. Merge in any headers from the [GlobalConfig](../helpers/global-config.md) into the `RequestInit`
-<<<<<<< HEAD
- 5. Set the `Content-Type` header and update the `url` if it's a `GET` method based on what we have so far
- 6. Merge in the headers from the [`ApiCaller`](./readme.md#apicaller)'s `call` method's `customHeaders` argument into the `RequestInit`
-
-## Shape of the request
-
-This part applies if you're not using a custom or customising the `API` service. Deviation from this, like adjusting the [getParamEncodingOptions](#getparamencodingoptions) or [implementing a custom service](./readme.md#using-custom-services) will cause different results.
-=======
- 5. Set the `Content-Type` header to the appropriate value if not already set.
- 6. Update the url with any query parameter if needed.
- 7. Merge in the headers from the [`ApiCaller`](./readme.md#apicaller)'s `call` method's `customHeaders` argument into the `RequestInit`
- 8. Set the `Accept` header to `application/json` if not already set.
-
-## Shape of the request
-
-This part applies if you're not using a custom, customising the `API` service or [customising the query string in the builder](../calliope/query-building.md#customising-the-generated-query-string). Deviation from this, like adjusting the [getParamEncodingOptions](#getparamencodingoptions) or [implementing a custom service](./readme.md#using-custom-services) will cause different results.
->>>>>>> 0bde2d96
-With the default settings, your api has to be ready to parse the requests with the following format.
-
-A sample get request `User.whereKey(1).get()` will encode to the following:
-
-<<<<<<< HEAD
-```apacheconf
-https://test-api-endpoint.com/users?wheres[][column]=id&wheres[][operator]=%3D&wheres[][value]=1&wheres[][boolean]=and
-=======
-```http request
-GET https://test-api-endpoint.com/users?wheres[][column]=id&wheres[][operator]=%3D&wheres[][value]=1&wheres[][boolean]=and
-Content-type: application/x-www-form-urlencoded, charset=utf-8
-Accept: application/json 
->>>>>>> 0bde2d96
-```
-
-Which is the equivalent of [baseEndPoint](../helpers#baseendpoint) + [endpoint](../calliope/api-calls.md#endpoint) + the following object in the get parameters:
-```js
-{
-    wheres: [
-        { column: 'id', operator: '=', value: 1, boolean: 'and' }
-    ]
-}
-```
-
-On all other requests where the body is allowed the above object will be sent in the main body.
-
-### Query types
-The full typings for the possible values is the following:
-```ts
-type BooleanOperator = 'and' | 'or';
-type Direction = 'asc' | 'desc';
-type Operator = '!=' | '<' | '<=' | '=' | '>' | '>=' | 'between' | 'in' | 'like' | 'notBetween' | 'notIn';
-type Order = { column: string; direction: Direction };
-type WhereDescription = {
-    column: string;
-    operator: Operator;
-    value: any;
-    boolean: BooleanOperator;
-};
-type QueryParams = Partial<{
-    wheres: WhereDescription[]; // where the row tests true these conditions
-    columns: string[]; // select only these columns
-<<<<<<< HEAD
-    withs: string[]; // return with these relations
-=======
-    with: string[]; // return with these relations
->>>>>>> 0bde2d96
-    scopes: string[]; // apply these scopes
-    relationsExists: string[]; // only return if these relations exists
-    orders: Order[]; // return records in this order
-    distinctOnly: boolean; // return unique records only
-    offset: number; // skip this many records
-    limit: number; // limit the number of records to this
-}>;
-```
-
-Furthermore:
- 1. The backend should be able to parse the `WhereDescription['column']` into the relation on the backend if the following format is found `'shifts.start_time'`. This example will mean that we're interested in the `start_time` column on the `shifts` relation.
-   ::: danger
-   This is required to implement if you're using the [belongsToMany](../calliope/relationships.md#belongstomany) method. However, if not using the `belongsToMany` and not using the [where methods](../calliope/query-building.md#where) like `User.where('relation.column', 1).get()`, you don't have to implement.
-   :::
- 2. The backend should recognise if the `withs` contains the string `'*'` it means all relations are requested.
-   ::: danger
-   This is required to implement if you're using the [morphTo](../calliope/relationships.md#morphto) method. However, if not using the `morphTo` method, you don't have to implement.
-   :::
-
-
+# API
+
+API is responsible for handling the actual ajax requests sent by upfront. It is a class that implements the [ApiCaller](./readme.md#apicaller) interface with the required `call` method.
+It offers the following customisations if you decide to extend the service.
+
+### `requestOptions`
+This is an optional property on the API class which should have the value of `Partial<RequestInit>`. This is merged into the request if defined.
+
+### `initRequest()`
+This is an optional method that returns `Partial<RequestInit>`. It takes 3 parameters, in order the `url` - the endpoint to send the request to; the `method` - the http method; and optionally the `data` - which is an object literal or `FormData`.
+
+### `getParamEncodingOptions`
+When the API receives some data to send as a request, it utilises the [qs](https://github.com/ljharb/qs) package to encode the object into query parameters. This object is the configuration ([`qs.IStringifyOptions`](https://github.com/DefinitelyTyped/DefinitelyTyped/blob/0b5bfba2994c91a099cd5bcfd984f6c4c39228e5/types/qs/index.d.ts#L20)) object for the package. The typings for this package is an optional dependency of upfront, so you may choose not to include it in your development.
+
+---
+Furthermore, it was built to support sending form data. This means it accepts a [FormData](https://developer.mozilla.org/en-US/docs/Web/API/FormData) object, and it will configure the headers for you.
+
+## RequestInit resolving
+
+The API prepares the `RequestInit` configuration in the following order:
+ 1. `RequestInit` created with the `method` argument
+ 2. Merge the `requestOptions` property into the `RequestInit`
+ 3. Merge the `initRequest()` method's result into the `RequestInit`
+ 4. Merge in any headers from the [GlobalConfig](../helpers/global-config.md) into the `RequestInit`
+ 5. Set the `Content-Type` header to the appropriate value if not already set.
+ 6. Update the url with any query parameter if needed.
+ 7. Merge in the headers from the [`ApiCaller`](./readme.md#apicaller)'s `call` method's `customHeaders` argument into the `RequestInit`
+ 8. Set the `Accept` header to `application/json` if not already set.
+
+## Shape of the request
+
+This part applies if you're not using a custom, customising the `API` service or [customising the query string in the builder](../calliope/query-building.md#customising-the-generated-query-string). Deviation from this, like adjusting the [getParamEncodingOptions](#getparamencodingoptions) or [implementing a custom service](./readme.md#using-custom-services) will cause different results.
+With the default settings, your api has to be ready to parse the requests with the following format.
+
+A sample get request `User.whereKey(1).get()` will encode to the following:
+
+```http request
+GET https://test-api-endpoint.com/users?wheres[][column]=id&wheres[][operator]=%3D&wheres[][value]=1&wheres[][boolean]=and
+Content-type: application/x-www-form-urlencoded, charset=utf-8
+Accept: application/json 
+```
+
+Which is the equivalent of [baseEndPoint](../helpers#baseendpoint) + [endpoint](../calliope/api-calls.md#endpoint) + the following object in the get parameters:
+```js
+{
+    wheres: [
+        { column: 'id', operator: '=', value: 1, boolean: 'and' }
+    ]
+}
+```
+
+On all other requests where the body is allowed the above object will be sent in the main body.
+
+### Query types
+The full typings for the possible values is the following:
+```ts
+type BooleanOperator = 'and' | 'or';
+type Direction = 'asc' | 'desc';
+type Operator = '!=' | '<' | '<=' | '=' | '>' | '>=' | 'between' | 'in' | 'like' | 'notBetween' | 'notIn';
+type Order = { column: string; direction: Direction };
+type WhereDescription = {
+    column: string;
+    operator: Operator;
+    value: any;
+    boolean: BooleanOperator;
+};
+type QueryParams = Partial<{
+    wheres: WhereDescription[]; // where the row tests true these conditions
+    columns: string[]; // select only these columns
+    with: string[]; // return with these relations
+    scopes: string[]; // apply these scopes
+    relationsExists: string[]; // only return if these relations exists
+    orders: Order[]; // return records in this order
+    distinctOnly: boolean; // return unique records only
+    offset: number; // skip this many records
+    limit: number; // limit the number of records to this
+}>;
+```
+
+Furthermore:
+ 1. The backend should be able to parse the `WhereDescription['column']` into the relation on the backend if the following format is found `'shifts.start_time'`. This example will mean that we're interested in the `start_time` column on the `shifts` relation.
+   ::: danger
+   This is required to implement if you're using the [belongsToMany](../calliope/relationships.md#belongstomany) method. However, if not using the `belongsToMany` and not using the [where methods](../calliope/query-building.md#where) like `User.where('relation.column', 1).get()`, you don't have to implement.
+   :::
+ 2. The backend should recognise if the `withs` contains the string `'*'` it means all relations are requested.
+   ::: danger
+   This is required to implement if you're using the [morphTo](../calliope/relationships.md#morphto) method. However, if not using the `morphTo` method, you don't have to implement.
+   :::
+
+