{
    "name": "@upfrontjs/framework",
<<<<<<< HEAD
    "version": "0.14.0",
=======
    "version": "0.15.0",
>>>>>>> 8e8d2b30
    "description": "Data handling framework complementary to backend model systems.",
    "main": "index.min.js",
    "module": "index.es.min.js",
    "types": "types/index.d.ts",
    "files": [
        "string*.js",
        "array*.js",
        "index*.js",
        "*.js.map",
        "src",
        "types"
    ],
    "author": "Nandor Kraszlan",
    "license": "MIT",
    "repository": {
        "type": "git",
        "url": "git+https://github.com/upfrontjs/framework.git"
    },
    "bugs": {
        "url": "https://github.com/upfrontjs/framework/issues"
    },
    "homepage": "https://upfrontjs.com/",
    "directories": {
        "lib": "./src",
        "doc": "./docs",
        "test": "./tests"
    },
    "keywords": [
        "model",
        "data handling",
        "object oriented",
        "active record",
        "orm",
        "front end",
        "browser",
        "api",
        "rest",
        "json",
        "framework",
        "factory",
        "collection",
        "ancestry tree",
        "helpers",
        "string",
        "array",
        "typescript",
        "tested",
        "relations",
        "attributes",
        "query",
        "casting",
        "guarding",
        "timestamps",
        "soft deletes",
        "esm",
        "pagination",
        "config",
        "in memory store",
        "events",
        "event bus",
        "event emitter",
        "eloquent",
        "upfront"
    ],
    "scripts": {
        "test": "jest",
        "test:coverage": "npm run test -- --coverage",
        "lint": "eslint . --cache --fix --ext .ts",
        "emit-declarations": "tsc --declaration --declarationMap --declarationDir ./types --emitDeclarationOnly",
        "build": "rollup -c && npm run emit-declarations",
        "docs:api": "[ ! -d './types' ] && npm run emit-declarations || echo './types folder exists' && npx typedoc",
        "prepare": "husky install",
        "commit": "commit"
    },
    "dependencies": {
        "lodash": "^4.17.20",
        "pluralize": "^8.0.0",
        "qs": "^6.9.4",
        "uuid": "^9.0.0"
    },
    "devDependencies": {
        "@commitlint/config-conventional": "^17.0.0",
        "@commitlint/prompt-cli": "^17.0.0",
        "@commitlint/types": "^17.0.0",
        "@rollup/plugin-typescript": "^8.1.0",
        "@semantic-release/git": "^10.0.0",
        "@types/jest": "^29.0.1",
        "@types/lodash": "^4.14.167",
        "@types/pluralize": "^0.0.29",
        "@types/qs": "^6.9.5",
        "@types/semantic-release": "^17.2.1",
        "@types/uuid": "^8.3.0",
        "@typescript-eslint/eslint-plugin": "^5.38.0",
        "@typescript-eslint/parser": "^5.38.0",
        "commitlint": "^17.0.2",
        "conventional-changelog-conventionalcommits": "4.6.0",
        "cross-fetch": "^3.1.5",
        "eslint": "^8.23.1",
        "eslint-plugin-import": "^2.22.1",
        "eslint-plugin-jest": "^27.0.4",
        "husky": "^8.0.1",
        "jest": "^29.0.3",
        "jest-environment-jsdom": "^29.0.3",
        "lint-staged": "^13.0.1",
        "rollup": "^2.35.1",
        "rollup-plugin-bundle-size": "^1.0.3",
        "rollup-plugin-terser": "^7.0.2",
        "semantic-release": "^19.0.2",
        "ts-jest": "^29.0.0",
        "tslib": "^2.2.0",
        "typedoc": "^0.23.5",
        "typescript": "^4.5.3"
    },
    "peerDependencies": {
        "@types/qs": "^6.9.5"
    },
    "peerDependenciesMeta": {
        "@types/qs": {
            "optional": true
        }
    },
    "lint-staged": {
        "*.ts": "eslint --cache --fix"
    },
    "funding": [
        {
            "type": "github",
            "url": "https://github.com/sponsors/nandi95"
        }
    ],
    "engines": {
        "node": ">=14.13.1"
    }
}
<|MERGE_RESOLUTION|>--- conflicted
+++ resolved
@@ -1,141 +1,137 @@
-{
-    "name": "@upfrontjs/framework",
-<<<<<<< HEAD
-    "version": "0.14.0",
-=======
-    "version": "0.15.0",
->>>>>>> 8e8d2b30
-    "description": "Data handling framework complementary to backend model systems.",
-    "main": "index.min.js",
-    "module": "index.es.min.js",
-    "types": "types/index.d.ts",
-    "files": [
-        "string*.js",
-        "array*.js",
-        "index*.js",
-        "*.js.map",
-        "src",
-        "types"
-    ],
-    "author": "Nandor Kraszlan",
-    "license": "MIT",
-    "repository": {
-        "type": "git",
-        "url": "git+https://github.com/upfrontjs/framework.git"
-    },
-    "bugs": {
-        "url": "https://github.com/upfrontjs/framework/issues"
-    },
-    "homepage": "https://upfrontjs.com/",
-    "directories": {
-        "lib": "./src",
-        "doc": "./docs",
-        "test": "./tests"
-    },
-    "keywords": [
-        "model",
-        "data handling",
-        "object oriented",
-        "active record",
-        "orm",
-        "front end",
-        "browser",
-        "api",
-        "rest",
-        "json",
-        "framework",
-        "factory",
-        "collection",
-        "ancestry tree",
-        "helpers",
-        "string",
-        "array",
-        "typescript",
-        "tested",
-        "relations",
-        "attributes",
-        "query",
-        "casting",
-        "guarding",
-        "timestamps",
-        "soft deletes",
-        "esm",
-        "pagination",
-        "config",
-        "in memory store",
-        "events",
-        "event bus",
-        "event emitter",
-        "eloquent",
-        "upfront"
-    ],
-    "scripts": {
-        "test": "jest",
-        "test:coverage": "npm run test -- --coverage",
-        "lint": "eslint . --cache --fix --ext .ts",
-        "emit-declarations": "tsc --declaration --declarationMap --declarationDir ./types --emitDeclarationOnly",
-        "build": "rollup -c && npm run emit-declarations",
-        "docs:api": "[ ! -d './types' ] && npm run emit-declarations || echo './types folder exists' && npx typedoc",
-        "prepare": "husky install",
-        "commit": "commit"
-    },
-    "dependencies": {
-        "lodash": "^4.17.20",
-        "pluralize": "^8.0.0",
-        "qs": "^6.9.4",
-        "uuid": "^9.0.0"
-    },
-    "devDependencies": {
-        "@commitlint/config-conventional": "^17.0.0",
-        "@commitlint/prompt-cli": "^17.0.0",
-        "@commitlint/types": "^17.0.0",
-        "@rollup/plugin-typescript": "^8.1.0",
-        "@semantic-release/git": "^10.0.0",
-        "@types/jest": "^29.0.1",
-        "@types/lodash": "^4.14.167",
-        "@types/pluralize": "^0.0.29",
-        "@types/qs": "^6.9.5",
-        "@types/semantic-release": "^17.2.1",
-        "@types/uuid": "^8.3.0",
-        "@typescript-eslint/eslint-plugin": "^5.38.0",
-        "@typescript-eslint/parser": "^5.38.0",
-        "commitlint": "^17.0.2",
-        "conventional-changelog-conventionalcommits": "4.6.0",
-        "cross-fetch": "^3.1.5",
-        "eslint": "^8.23.1",
-        "eslint-plugin-import": "^2.22.1",
-        "eslint-plugin-jest": "^27.0.4",
-        "husky": "^8.0.1",
-        "jest": "^29.0.3",
-        "jest-environment-jsdom": "^29.0.3",
-        "lint-staged": "^13.0.1",
-        "rollup": "^2.35.1",
-        "rollup-plugin-bundle-size": "^1.0.3",
-        "rollup-plugin-terser": "^7.0.2",
-        "semantic-release": "^19.0.2",
-        "ts-jest": "^29.0.0",
-        "tslib": "^2.2.0",
-        "typedoc": "^0.23.5",
-        "typescript": "^4.5.3"
-    },
-    "peerDependencies": {
-        "@types/qs": "^6.9.5"
-    },
-    "peerDependenciesMeta": {
-        "@types/qs": {
-            "optional": true
-        }
-    },
-    "lint-staged": {
-        "*.ts": "eslint --cache --fix"
-    },
-    "funding": [
-        {
-            "type": "github",
-            "url": "https://github.com/sponsors/nandi95"
-        }
-    ],
-    "engines": {
-        "node": ">=14.13.1"
-    }
-}
+{
+    "name": "@upfrontjs/framework",
+    "version": "0.15.0",
+    "description": "Data handling framework complementary to backend model systems.",
+    "main": "index.min.js",
+    "module": "index.es.min.js",
+    "types": "types/index.d.ts",
+    "files": [
+        "string*.js",
+        "array*.js",
+        "index*.js",
+        "*.js.map",
+        "src",
+        "types"
+    ],
+    "author": "Nandor Kraszlan",
+    "license": "MIT",
+    "repository": {
+        "type": "git",
+        "url": "git+https://github.com/upfrontjs/framework.git"
+    },
+    "bugs": {
+        "url": "https://github.com/upfrontjs/framework/issues"
+    },
+    "homepage": "https://upfrontjs.com/",
+    "directories": {
+        "lib": "./src",
+        "doc": "./docs",
+        "test": "./tests"
+    },
+    "keywords": [
+        "model",
+        "data handling",
+        "object oriented",
+        "active record",
+        "orm",
+        "front end",
+        "browser",
+        "api",
+        "rest",
+        "json",
+        "framework",
+        "factory",
+        "collection",
+        "ancestry tree",
+        "helpers",
+        "string",
+        "array",
+        "typescript",
+        "tested",
+        "relations",
+        "attributes",
+        "query",
+        "casting",
+        "guarding",
+        "timestamps",
+        "soft deletes",
+        "esm",
+        "pagination",
+        "config",
+        "in memory store",
+        "events",
+        "event bus",
+        "event emitter",
+        "eloquent",
+        "upfront"
+    ],
+    "scripts": {
+        "test": "jest",
+        "test:coverage": "npm run test -- --coverage",
+        "lint": "eslint . --cache --fix --ext .ts",
+        "emit-declarations": "tsc --declaration --declarationMap --declarationDir ./types --emitDeclarationOnly",
+        "build": "rollup -c && npm run emit-declarations",
+        "docs:api": "[ ! -d './types' ] && npm run emit-declarations || echo './types folder exists' && npx typedoc",
+        "prepare": "husky install",
+        "commit": "commit"
+    },
+    "dependencies": {
+        "lodash": "^4.17.20",
+        "pluralize": "^8.0.0",
+        "qs": "^6.9.4",
+        "uuid": "^9.0.0"
+    },
+    "devDependencies": {
+        "@commitlint/config-conventional": "^17.0.0",
+        "@commitlint/prompt-cli": "^17.0.0",
+        "@commitlint/types": "^17.0.0",
+        "@rollup/plugin-typescript": "^8.1.0",
+        "@semantic-release/git": "^10.0.0",
+        "@types/jest": "^29.0.1",
+        "@types/lodash": "^4.14.167",
+        "@types/pluralize": "^0.0.29",
+        "@types/qs": "^6.9.5",
+        "@types/semantic-release": "^17.2.1",
+        "@types/uuid": "^8.3.0",
+        "@typescript-eslint/eslint-plugin": "^5.38.0",
+        "@typescript-eslint/parser": "^5.38.0",
+        "commitlint": "^17.0.2",
+        "conventional-changelog-conventionalcommits": "4.6.0",
+        "cross-fetch": "^3.1.5",
+        "eslint": "^8.23.1",
+        "eslint-plugin-import": "^2.22.1",
+        "eslint-plugin-jest": "^27.0.4",
+        "husky": "^8.0.1",
+        "jest": "^29.0.3",
+        "jest-environment-jsdom": "^29.0.3",
+        "lint-staged": "^13.0.1",
+        "rollup": "^2.35.1",
+        "rollup-plugin-bundle-size": "^1.0.3",
+        "rollup-plugin-terser": "^7.0.2",
+        "semantic-release": "^19.0.2",
+        "ts-jest": "^29.0.0",
+        "tslib": "^2.2.0",
+        "typedoc": "^0.23.5",
+        "typescript": "^4.5.3"
+    },
+    "peerDependencies": {
+        "@types/qs": "^6.9.5"
+    },
+    "peerDependenciesMeta": {
+        "@types/qs": {
+            "optional": true
+        }
+    },
+    "lint-staged": {
+        "*.ts": "eslint --cache --fix"
+    },
+    "funding": [
+        {
+            "type": "github",
+            "url": "https://github.com/sponsors/nandi95"
+        }
+    ],
+    "engines": {
+        "node": ">=14.13.1"
+    }
+}