{
    "name": "@upfrontjs/framework",
<<<<<<< HEAD
    "version": "0.2.0",
=======
    "version": "0.1.2",
>>>>>>> 3c678483
    "description": "Data handling framework complementary to backend model systems.",
    "main": "index.min.js",
    "module": "index.es.min.js",
    "types": "types/index.d.ts",
    "files": [
        "string*.js",
        "array*.js",
        "index*.js",
        "*.js.map",
        "src",
        "types"
    ],
    "author": "Nandor Kraszlan",
    "license": "MIT",
    "repository": {
        "type": "git",
        "url": "git+https://github.com/upfrontjs/framework.git"
    },
    "bugs": {
        "url": "https://github.com/upfrontjs/framework/issues"
    },
    "homepage": "https://upfrontjs.com/",
    "directories": {
        "lib": "./src",
        "doc": "./docs",
        "test": "./tests"
    },
    "keywords": [
        "model",
        "data handling",
        "object oriented",
        "orm",
        "front end",
        "browser",
        "api",
        "rest",
        "framework",
        "factory",
        "collection",
        "helpers",
        "string",
        "array",
        "typescript",
        "tested",
        "relations",
        "attributes",
        "query",
        "casting",
        "guarding",
        "timestamps",
        "soft deletes",
        "esm",
        "pagination",
        "config"
    ],
    "scripts": {
        "test": "jest",
        "test:coverage": "npm run test -- --coverage",
        "lint": "eslint . --fix --ext .ts",
        "build": "rollup -c && tsc --emitDeclarationOnly",
        "docs:api": "[ ! -d './types' ] && tsc --emitDeclarationOnly || echo './types folder exists' && npx typedoc",
        "prepare": "husky install"
    },
    "dependencies": {
        "lodash": "^4.17.20",
        "pluralize": "^8.0.0",
        "qs": "^6.9.4",
        "uuid": "^8.3.2"
    },
    "devDependencies": {
        "@rollup/plugin-typescript": "^8.1.0",
        "@types/jest": "^26.0.19",
        "@types/lodash": "^4.14.167",
        "@types/pluralize": "^0.0.29",
        "@types/qs": "^6.9.5",
        "@types/uuid": "^8.3.0",
        "@typescript-eslint/eslint-plugin": "^4.11.0",
        "@typescript-eslint/parser": "^4.11.0",
        "eslint": "^7.16.0",
        "eslint-plugin-import": "^2.22.1",
        "eslint-plugin-jest": "^24.1.3",
        "husky": "^6.0.0",
        "jest": "^26.6.3",
        "jest-date-mock": "^1.0.8",
        "jest-fetch-mock": "^3.0.3",
        "lint-staged": "^10.5.4",
        "rollup": "^2.35.1",
        "rollup-plugin-bundle-size": "^1.0.3",
        "rollup-plugin-terser": "^7.0.2",
        "ts-jest": "^26.4.4",
        "tslib": "^2.2.0",
        "typedoc": "^0.20.13",
        "typescript": "^4.2.3"
    },
    "peerDependencies": {
        "@types/qs": "^6.9.5"
    },
    "peerDependenciesMeta": {
        "@types/qs": {
            "optional": true
        }
    },
    "lint-staged": {
        "*.ts": "eslint --cache --fix"
    }
}
<|MERGE_RESOLUTION|>--- conflicted
+++ resolved
@@ -1,113 +1,109 @@
-{
-    "name": "@upfrontjs/framework",
-<<<<<<< HEAD
-    "version": "0.2.0",
-=======
-    "version": "0.1.2",
->>>>>>> 3c678483
-    "description": "Data handling framework complementary to backend model systems.",
-    "main": "index.min.js",
-    "module": "index.es.min.js",
-    "types": "types/index.d.ts",
-    "files": [
-        "string*.js",
-        "array*.js",
-        "index*.js",
-        "*.js.map",
-        "src",
-        "types"
-    ],
-    "author": "Nandor Kraszlan",
-    "license": "MIT",
-    "repository": {
-        "type": "git",
-        "url": "git+https://github.com/upfrontjs/framework.git"
-    },
-    "bugs": {
-        "url": "https://github.com/upfrontjs/framework/issues"
-    },
-    "homepage": "https://upfrontjs.com/",
-    "directories": {
-        "lib": "./src",
-        "doc": "./docs",
-        "test": "./tests"
-    },
-    "keywords": [
-        "model",
-        "data handling",
-        "object oriented",
-        "orm",
-        "front end",
-        "browser",
-        "api",
-        "rest",
-        "framework",
-        "factory",
-        "collection",
-        "helpers",
-        "string",
-        "array",
-        "typescript",
-        "tested",
-        "relations",
-        "attributes",
-        "query",
-        "casting",
-        "guarding",
-        "timestamps",
-        "soft deletes",
-        "esm",
-        "pagination",
-        "config"
-    ],
-    "scripts": {
-        "test": "jest",
-        "test:coverage": "npm run test -- --coverage",
-        "lint": "eslint . --fix --ext .ts",
-        "build": "rollup -c && tsc --emitDeclarationOnly",
-        "docs:api": "[ ! -d './types' ] && tsc --emitDeclarationOnly || echo './types folder exists' && npx typedoc",
-        "prepare": "husky install"
-    },
-    "dependencies": {
-        "lodash": "^4.17.20",
-        "pluralize": "^8.0.0",
-        "qs": "^6.9.4",
-        "uuid": "^8.3.2"
-    },
-    "devDependencies": {
-        "@rollup/plugin-typescript": "^8.1.0",
-        "@types/jest": "^26.0.19",
-        "@types/lodash": "^4.14.167",
-        "@types/pluralize": "^0.0.29",
-        "@types/qs": "^6.9.5",
-        "@types/uuid": "^8.3.0",
-        "@typescript-eslint/eslint-plugin": "^4.11.0",
-        "@typescript-eslint/parser": "^4.11.0",
-        "eslint": "^7.16.0",
-        "eslint-plugin-import": "^2.22.1",
-        "eslint-plugin-jest": "^24.1.3",
-        "husky": "^6.0.0",
-        "jest": "^26.6.3",
-        "jest-date-mock": "^1.0.8",
-        "jest-fetch-mock": "^3.0.3",
-        "lint-staged": "^10.5.4",
-        "rollup": "^2.35.1",
-        "rollup-plugin-bundle-size": "^1.0.3",
-        "rollup-plugin-terser": "^7.0.2",
-        "ts-jest": "^26.4.4",
-        "tslib": "^2.2.0",
-        "typedoc": "^0.20.13",
-        "typescript": "^4.2.3"
-    },
-    "peerDependencies": {
-        "@types/qs": "^6.9.5"
-    },
-    "peerDependenciesMeta": {
-        "@types/qs": {
-            "optional": true
-        }
-    },
-    "lint-staged": {
-        "*.ts": "eslint --cache --fix"
-    }
-}
+{
+    "name": "@upfrontjs/framework",
+    "version": "0.1.2",
+    "description": "Data handling framework complementary to backend model systems.",
+    "main": "index.min.js",
+    "module": "index.es.min.js",
+    "types": "types/index.d.ts",
+    "files": [
+        "string*.js",
+        "array*.js",
+        "index*.js",
+        "*.js.map",
+        "src",
+        "types"
+    ],
+    "author": "Nandor Kraszlan",
+    "license": "MIT",
+    "repository": {
+        "type": "git",
+        "url": "git+https://github.com/upfrontjs/framework.git"
+    },
+    "bugs": {
+        "url": "https://github.com/upfrontjs/framework/issues"
+    },
+    "homepage": "https://upfrontjs.com/",
+    "directories": {
+        "lib": "./src",
+        "doc": "./docs",
+        "test": "./tests"
+    },
+    "keywords": [
+        "model",
+        "data handling",
+        "object oriented",
+        "orm",
+        "front end",
+        "browser",
+        "api",
+        "rest",
+        "framework",
+        "factory",
+        "collection",
+        "helpers",
+        "string",
+        "array",
+        "typescript",
+        "tested",
+        "relations",
+        "attributes",
+        "query",
+        "casting",
+        "guarding",
+        "timestamps",
+        "soft deletes",
+        "esm",
+        "pagination",
+        "config"
+    ],
+    "scripts": {
+        "test": "jest",
+        "test:coverage": "npm run test -- --coverage",
+        "lint": "eslint . --fix --ext .ts",
+        "build": "rollup -c && tsc --emitDeclarationOnly",
+        "docs:api": "[ ! -d './types' ] && tsc --emitDeclarationOnly || echo './types folder exists' && npx typedoc",
+        "prepare": "husky install"
+    },
+    "dependencies": {
+        "lodash": "^4.17.20",
+        "pluralize": "^8.0.0",
+        "qs": "^6.9.4",
+        "uuid": "^8.3.2"
+    },
+    "devDependencies": {
+        "@rollup/plugin-typescript": "^8.1.0",
+        "@types/jest": "^26.0.19",
+        "@types/lodash": "^4.14.167",
+        "@types/pluralize": "^0.0.29",
+        "@types/qs": "^6.9.5",
+        "@types/uuid": "^8.3.0",
+        "@typescript-eslint/eslint-plugin": "^4.11.0",
+        "@typescript-eslint/parser": "^4.11.0",
+        "eslint": "^7.16.0",
+        "eslint-plugin-import": "^2.22.1",
+        "eslint-plugin-jest": "^24.1.3",
+        "husky": "^6.0.0",
+        "jest": "^26.6.3",
+        "jest-date-mock": "^1.0.8",
+        "jest-fetch-mock": "^3.0.3",
+        "lint-staged": "^10.5.4",
+        "rollup": "^2.35.1",
+        "rollup-plugin-bundle-size": "^1.0.3",
+        "rollup-plugin-terser": "^7.0.2",
+        "ts-jest": "^26.4.4",
+        "tslib": "^2.2.0",
+        "typedoc": "^0.20.13",
+        "typescript": "^4.2.3"
+    },
+    "peerDependencies": {
+        "@types/qs": "^6.9.5"
+    },
+    "peerDependenciesMeta": {
+        "@types/qs": {
+            "optional": true
+        }
+    },
+    "lint-staged": {
+        "*.ts": "eslint --cache --fix"
+    }
+}