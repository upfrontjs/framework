import LogicException from '../../Exceptions/LogicException';
import Collection from '../../Support/Collection';
import { cloneDeep, merge } from 'lodash';
import type AttributeCaster from '../../Contracts/AttributeCaster';
import GlobalConfig from '../../Support/GlobalConfig';
import type { Attributes } from './HasAttributes';
import InvalidArgumentException from '../../Exceptions/InvalidArgumentException';
import { isConstructableUserClass, isObjectLiteral } from '../../Support/function';
import type Model from '../Model';

type BuiltInCastType = 'boolean' | 'collection' | 'datetime' | 'number' | 'string';
export type CastType = AttributeCaster | BuiltInCastType;

export default class CastsAttributes {
    /**
     * The attributes that should be cast.
     *
     * @protected
     *
     * @type {object}
     */
    protected attributeCasts: Record<string, CastType> = this.casts;

    /**
     * The attributes that should be cast.
     *
     * @protected
     *
     * @type {object}
     */
    public get casts(): Record<string, CastType> {
        return {};
    }

    /**
     * Merge new casts with existing casts on the model.
     *
     * @param {object} casts
     *
     * @return {this}
     */
    public mergeCasts(casts: Record<string, CastType>): this {
        this.attributeCasts = merge(this.attributeCasts, casts);

        return this;
    }

    /**
     * Set the casts for the model.
     *
     * @param {object} casts
     *
     * @return {this}
     */
    public setCasts(casts: Record<string, CastType>): this {
        this.attributeCasts = casts;

        return this;
    }

    /**
     * Determine whether an attribute should be cast to a determined type.
     *
     * @param {string} key
     *
     * @return {boolean}
     */
    public hasCast(key: string): key is BuiltInCastType | 'object' {
        const cast = this.getCastType(key);

        if (!cast) return false;

        return ['boolean', 'datetime', 'number', 'collection', 'object', 'string'].includes(cast);
    }

    /**
     * Get the type of cast for a model attribute.
     *
     * @param {string} key
     *
     * @protected
     *
     * @return {string|undefined}
     */
    protected getCastType(key: string): BuiltInCastType | 'object' | undefined {
        const caster = this.attributeCasts[key];

        if (!caster) {
            return undefined;
        }

        if (this.implementsCaster(caster)) {
            return 'object';
        }

        return caster;
    }

    /**
     * Cast the attribute to the specified type.
     *
     * @param {string} key
     * @param {any} value
     * @param {object} attributes
     * @param {string} method - The method to use when interacting with the AttributeCaster.
     *
     * @protected
     *
     * @return {any}
     */
    protected castAttribute(
        key: string,
        value: any,
        attributes?: Attributes,
        method: keyof AttributeCaster = 'get'
    ): unknown {
        value = cloneDeep(value);

        if (!this.hasCast(key)) {
            return value;
        }

        switch (this.getCastType(key)) {
            case 'boolean':
                return this.castToBoolean(key, value);
            case 'string':
                return this.castToString(key, value);
            case 'number':
                return this.castToNumber(key, value);
            case 'object':
                return this.castWithObject(
                    key,
                    value,
                    attributes ?? (this as unknown as Model).getRawAttributes(),
                    method
                );
            case 'collection':
                if (method === 'set') {
                    if (Collection.isCollection(value)) {
                        // we don't want to wrap collection in a collection on every get
                        return value.toArray();
                    }

                    return value;
                } else {
                    return new Collection(value);
                }
            case 'datetime':
                if (method === 'set') {
                    // check if it throws
                    this.getDateTimeLibInstance(value);
                    return value;
                } else {
                    return this.castToDateTime(key, value);
                }
            default:
                // either or both hasCast() and getCastType() has been overridden and hasCast()
                // returns true while getCastType() returns a value that lands in this default case
                throw new LogicException(
                    'Impossible logic path reached. getCastType() returned unexpected value.'
                );
        }
    }

    /**
     * Determine whether the given value implements casting.
     *
     * @param {any} value
     *
     * @protected
     *
     * @return {boolean}
     */
    protected implementsCaster(value: any): value is AttributeCaster {
        if (!isObjectLiteral(value)) {
            return false;
        }

        return 'set' in value
            && value.set instanceof Function
            && 'get' in value
            && value.get instanceof Function;
    }

    /**
     * Get the date time library from the config, throw error if library is invalid.
     *
     * @param {any} value
     *
     * @protected
     */
    protected getDateTimeLibInstance(value: unknown): unknown {
<<<<<<< HEAD
        const dateTimeLib = new GlobalConfig().get('datetime');
=======
        const dateTimeLib = new GlobalConfig().get('datetime', Date);
>>>>>>> 0bde2d96

        // class and function are both of type Function
        if (!dateTimeLib || !(dateTimeLib instanceof Function)) {
            throw new InvalidArgumentException(
                '\'datetime\' is not of expected type or has not been set in the ' + GlobalConfig.name + '.'
            );
        }

        if (Object.is(Date, dateTimeLib)) {
            return new Date(value as number | string);
        }

        if (isConstructableUserClass(dateTimeLib)) {
            return new dateTimeLib(value);
        }

        return dateTimeLib(value);
    }

    /**
     * Cast the given value to a string.
     *
     * @param {string} _key
     * @param {any} value
     *
     * @private
     *
     * @return {string}
     */
    private castToString(_key: string, value: any): string {
        return String(value);
    }

    /**
     * Cast the given value to number, throw error if it can't be casted.
     *
     * @param {string} key
     * @param {any} value
     *
     * @private
     *
     * @return {number}
     */
    private castToNumber(key: string, value: any): number {
        const number = Number(value);

        if (isNaN(number)) {
            throw new LogicException(
                '\'' + key + '\' is not castable to a number type in \'' + (this as unknown as Model).getName() + '\'.'
            );
        }

        return number;
    }

    /**
     * Cast the given value to boolean, throw error if it can't be casted.
     *
     * @param {string} key
     * @param {any} value
     *
     * @private
     *
     * @return {boolean}
     */
    private castToBoolean(key: string, value: any): boolean {
        const string = String(value).toLowerCase();
        let boolean;

        if (['1', 'true'].includes(string)) {
            boolean = true;
        }

        if (['0', 'false'].includes(string)) {
            boolean = false;
        }

        if (typeof boolean !== 'boolean') {
            throw new LogicException(
                '\'' + key + '\' is not castable to a boolean type in \'' + (this as unknown as Model).getName() + '\'.'
            );
        }

        return boolean;
    }

    /**
     * Cast to date time using the configured library, throw error if it can't be casted.
     *
     * @param {string} _key
     * @param {any} value
     *
     * @private
     *
     * @return {any}
     */
    private castToDateTime(_key: string, value: any): unknown {
        return this.getDateTimeLibInstance(value);
    }

    /**
     * Cast using the custom casting object.
     *
     * @param {string} key
     * @param {any} value
     * @param {object} attributes
     * @param {string} method
     *
     * @private
     *
     * @return {any}
     */
    private castWithObject(
        key: string,
        value: any,
        attributes: Attributes,
        method: keyof AttributeCaster
    ): unknown {
        return (this.attributeCasts[key] as AttributeCaster)[method](value, attributes);
    }
}
<|MERGE_RESOLUTION|>--- conflicted
+++ resolved
@@ -1,318 +1,314 @@
-import LogicException from '../../Exceptions/LogicException';
-import Collection from '../../Support/Collection';
-import { cloneDeep, merge } from 'lodash';
-import type AttributeCaster from '../../Contracts/AttributeCaster';
-import GlobalConfig from '../../Support/GlobalConfig';
-import type { Attributes } from './HasAttributes';
-import InvalidArgumentException from '../../Exceptions/InvalidArgumentException';
-import { isConstructableUserClass, isObjectLiteral } from '../../Support/function';
-import type Model from '../Model';
-
-type BuiltInCastType = 'boolean' | 'collection' | 'datetime' | 'number' | 'string';
-export type CastType = AttributeCaster | BuiltInCastType;
-
-export default class CastsAttributes {
-    /**
-     * The attributes that should be cast.
-     *
-     * @protected
-     *
-     * @type {object}
-     */
-    protected attributeCasts: Record<string, CastType> = this.casts;
-
-    /**
-     * The attributes that should be cast.
-     *
-     * @protected
-     *
-     * @type {object}
-     */
-    public get casts(): Record<string, CastType> {
-        return {};
-    }
-
-    /**
-     * Merge new casts with existing casts on the model.
-     *
-     * @param {object} casts
-     *
-     * @return {this}
-     */
-    public mergeCasts(casts: Record<string, CastType>): this {
-        this.attributeCasts = merge(this.attributeCasts, casts);
-
-        return this;
-    }
-
-    /**
-     * Set the casts for the model.
-     *
-     * @param {object} casts
-     *
-     * @return {this}
-     */
-    public setCasts(casts: Record<string, CastType>): this {
-        this.attributeCasts = casts;
-
-        return this;
-    }
-
-    /**
-     * Determine whether an attribute should be cast to a determined type.
-     *
-     * @param {string} key
-     *
-     * @return {boolean}
-     */
-    public hasCast(key: string): key is BuiltInCastType | 'object' {
-        const cast = this.getCastType(key);
-
-        if (!cast) return false;
-
-        return ['boolean', 'datetime', 'number', 'collection', 'object', 'string'].includes(cast);
-    }
-
-    /**
-     * Get the type of cast for a model attribute.
-     *
-     * @param {string} key
-     *
-     * @protected
-     *
-     * @return {string|undefined}
-     */
-    protected getCastType(key: string): BuiltInCastType | 'object' | undefined {
-        const caster = this.attributeCasts[key];
-
-        if (!caster) {
-            return undefined;
-        }
-
-        if (this.implementsCaster(caster)) {
-            return 'object';
-        }
-
-        return caster;
-    }
-
-    /**
-     * Cast the attribute to the specified type.
-     *
-     * @param {string} key
-     * @param {any} value
-     * @param {object} attributes
-     * @param {string} method - The method to use when interacting with the AttributeCaster.
-     *
-     * @protected
-     *
-     * @return {any}
-     */
-    protected castAttribute(
-        key: string,
-        value: any,
-        attributes?: Attributes,
-        method: keyof AttributeCaster = 'get'
-    ): unknown {
-        value = cloneDeep(value);
-
-        if (!this.hasCast(key)) {
-            return value;
-        }
-
-        switch (this.getCastType(key)) {
-            case 'boolean':
-                return this.castToBoolean(key, value);
-            case 'string':
-                return this.castToString(key, value);
-            case 'number':
-                return this.castToNumber(key, value);
-            case 'object':
-                return this.castWithObject(
-                    key,
-                    value,
-                    attributes ?? (this as unknown as Model).getRawAttributes(),
-                    method
-                );
-            case 'collection':
-                if (method === 'set') {
-                    if (Collection.isCollection(value)) {
-                        // we don't want to wrap collection in a collection on every get
-                        return value.toArray();
-                    }
-
-                    return value;
-                } else {
-                    return new Collection(value);
-                }
-            case 'datetime':
-                if (method === 'set') {
-                    // check if it throws
-                    this.getDateTimeLibInstance(value);
-                    return value;
-                } else {
-                    return this.castToDateTime(key, value);
-                }
-            default:
-                // either or both hasCast() and getCastType() has been overridden and hasCast()
-                // returns true while getCastType() returns a value that lands in this default case
-                throw new LogicException(
-                    'Impossible logic path reached. getCastType() returned unexpected value.'
-                );
-        }
-    }
-
-    /**
-     * Determine whether the given value implements casting.
-     *
-     * @param {any} value
-     *
-     * @protected
-     *
-     * @return {boolean}
-     */
-    protected implementsCaster(value: any): value is AttributeCaster {
-        if (!isObjectLiteral(value)) {
-            return false;
-        }
-
-        return 'set' in value
-            && value.set instanceof Function
-            && 'get' in value
-            && value.get instanceof Function;
-    }
-
-    /**
-     * Get the date time library from the config, throw error if library is invalid.
-     *
-     * @param {any} value
-     *
-     * @protected
-     */
-    protected getDateTimeLibInstance(value: unknown): unknown {
-<<<<<<< HEAD
-        const dateTimeLib = new GlobalConfig().get('datetime');
-=======
-        const dateTimeLib = new GlobalConfig().get('datetime', Date);
->>>>>>> 0bde2d96
-
-        // class and function are both of type Function
-        if (!dateTimeLib || !(dateTimeLib instanceof Function)) {
-            throw new InvalidArgumentException(
-                '\'datetime\' is not of expected type or has not been set in the ' + GlobalConfig.name + '.'
-            );
-        }
-
-        if (Object.is(Date, dateTimeLib)) {
-            return new Date(value as number | string);
-        }
-
-        if (isConstructableUserClass(dateTimeLib)) {
-            return new dateTimeLib(value);
-        }
-
-        return dateTimeLib(value);
-    }
-
-    /**
-     * Cast the given value to a string.
-     *
-     * @param {string} _key
-     * @param {any} value
-     *
-     * @private
-     *
-     * @return {string}
-     */
-    private castToString(_key: string, value: any): string {
-        return String(value);
-    }
-
-    /**
-     * Cast the given value to number, throw error if it can't be casted.
-     *
-     * @param {string} key
-     * @param {any} value
-     *
-     * @private
-     *
-     * @return {number}
-     */
-    private castToNumber(key: string, value: any): number {
-        const number = Number(value);
-
-        if (isNaN(number)) {
-            throw new LogicException(
-                '\'' + key + '\' is not castable to a number type in \'' + (this as unknown as Model).getName() + '\'.'
-            );
-        }
-
-        return number;
-    }
-
-    /**
-     * Cast the given value to boolean, throw error if it can't be casted.
-     *
-     * @param {string} key
-     * @param {any} value
-     *
-     * @private
-     *
-     * @return {boolean}
-     */
-    private castToBoolean(key: string, value: any): boolean {
-        const string = String(value).toLowerCase();
-        let boolean;
-
-        if (['1', 'true'].includes(string)) {
-            boolean = true;
-        }
-
-        if (['0', 'false'].includes(string)) {
-            boolean = false;
-        }
-
-        if (typeof boolean !== 'boolean') {
-            throw new LogicException(
-                '\'' + key + '\' is not castable to a boolean type in \'' + (this as unknown as Model).getName() + '\'.'
-            );
-        }
-
-        return boolean;
-    }
-
-    /**
-     * Cast to date time using the configured library, throw error if it can't be casted.
-     *
-     * @param {string} _key
-     * @param {any} value
-     *
-     * @private
-     *
-     * @return {any}
-     */
-    private castToDateTime(_key: string, value: any): unknown {
-        return this.getDateTimeLibInstance(value);
-    }
-
-    /**
-     * Cast using the custom casting object.
-     *
-     * @param {string} key
-     * @param {any} value
-     * @param {object} attributes
-     * @param {string} method
-     *
-     * @private
-     *
-     * @return {any}
-     */
-    private castWithObject(
-        key: string,
-        value: any,
-        attributes: Attributes,
-        method: keyof AttributeCaster
-    ): unknown {
-        return (this.attributeCasts[key] as AttributeCaster)[method](value, attributes);
-    }
-}
+import LogicException from '../../Exceptions/LogicException';
+import Collection from '../../Support/Collection';
+import { cloneDeep, merge } from 'lodash';
+import type AttributeCaster from '../../Contracts/AttributeCaster';
+import GlobalConfig from '../../Support/GlobalConfig';
+import type { Attributes } from './HasAttributes';
+import InvalidArgumentException from '../../Exceptions/InvalidArgumentException';
+import { isConstructableUserClass, isObjectLiteral } from '../../Support/function';
+import type Model from '../Model';
+
+type BuiltInCastType = 'boolean' | 'collection' | 'datetime' | 'number' | 'string';
+export type CastType = AttributeCaster | BuiltInCastType;
+
+export default class CastsAttributes {
+    /**
+     * The attributes that should be cast.
+     *
+     * @protected
+     *
+     * @type {object}
+     */
+    protected attributeCasts: Record<string, CastType> = this.casts;
+
+    /**
+     * The attributes that should be cast.
+     *
+     * @protected
+     *
+     * @type {object}
+     */
+    public get casts(): Record<string, CastType> {
+        return {};
+    }
+
+    /**
+     * Merge new casts with existing casts on the model.
+     *
+     * @param {object} casts
+     *
+     * @return {this}
+     */
+    public mergeCasts(casts: Record<string, CastType>): this {
+        this.attributeCasts = merge(this.attributeCasts, casts);
+
+        return this;
+    }
+
+    /**
+     * Set the casts for the model.
+     *
+     * @param {object} casts
+     *
+     * @return {this}
+     */
+    public setCasts(casts: Record<string, CastType>): this {
+        this.attributeCasts = casts;
+
+        return this;
+    }
+
+    /**
+     * Determine whether an attribute should be cast to a determined type.
+     *
+     * @param {string} key
+     *
+     * @return {boolean}
+     */
+    public hasCast(key: string): key is BuiltInCastType | 'object' {
+        const cast = this.getCastType(key);
+
+        if (!cast) return false;
+
+        return ['boolean', 'datetime', 'number', 'collection', 'object', 'string'].includes(cast);
+    }
+
+    /**
+     * Get the type of cast for a model attribute.
+     *
+     * @param {string} key
+     *
+     * @protected
+     *
+     * @return {string|undefined}
+     */
+    protected getCastType(key: string): BuiltInCastType | 'object' | undefined {
+        const caster = this.attributeCasts[key];
+
+        if (!caster) {
+            return undefined;
+        }
+
+        if (this.implementsCaster(caster)) {
+            return 'object';
+        }
+
+        return caster;
+    }
+
+    /**
+     * Cast the attribute to the specified type.
+     *
+     * @param {string} key
+     * @param {any} value
+     * @param {object} attributes
+     * @param {string} method - The method to use when interacting with the AttributeCaster.
+     *
+     * @protected
+     *
+     * @return {any}
+     */
+    protected castAttribute(
+        key: string,
+        value: any,
+        attributes?: Attributes,
+        method: keyof AttributeCaster = 'get'
+    ): unknown {
+        value = cloneDeep(value);
+
+        if (!this.hasCast(key)) {
+            return value;
+        }
+
+        switch (this.getCastType(key)) {
+            case 'boolean':
+                return this.castToBoolean(key, value);
+            case 'string':
+                return this.castToString(key, value);
+            case 'number':
+                return this.castToNumber(key, value);
+            case 'object':
+                return this.castWithObject(
+                    key,
+                    value,
+                    attributes ?? (this as unknown as Model).getRawAttributes(),
+                    method
+                );
+            case 'collection':
+                if (method === 'set') {
+                    if (Collection.isCollection(value)) {
+                        // we don't want to wrap collection in a collection on every get
+                        return value.toArray();
+                    }
+
+                    return value;
+                } else {
+                    return new Collection(value);
+                }
+            case 'datetime':
+                if (method === 'set') {
+                    // check if it throws
+                    this.getDateTimeLibInstance(value);
+                    return value;
+                } else {
+                    return this.castToDateTime(key, value);
+                }
+            default:
+                // either or both hasCast() and getCastType() has been overridden and hasCast()
+                // returns true while getCastType() returns a value that lands in this default case
+                throw new LogicException(
+                    'Impossible logic path reached. getCastType() returned unexpected value.'
+                );
+        }
+    }
+
+    /**
+     * Determine whether the given value implements casting.
+     *
+     * @param {any} value
+     *
+     * @protected
+     *
+     * @return {boolean}
+     */
+    protected implementsCaster(value: any): value is AttributeCaster {
+        if (!isObjectLiteral(value)) {
+            return false;
+        }
+
+        return 'set' in value
+            && value.set instanceof Function
+            && 'get' in value
+            && value.get instanceof Function;
+    }
+
+    /**
+     * Get the date time library from the config, throw error if library is invalid.
+     *
+     * @param {any} value
+     *
+     * @protected
+     */
+    protected getDateTimeLibInstance(value: unknown): unknown {
+        const dateTimeLib = new GlobalConfig().get('datetime', Date);
+
+        // class and function are both of type Function
+        if (!dateTimeLib || !(dateTimeLib instanceof Function)) {
+            throw new InvalidArgumentException(
+                '\'datetime\' is not of expected type or has not been set in the ' + GlobalConfig.name + '.'
+            );
+        }
+
+        if (Object.is(Date, dateTimeLib)) {
+            return new Date(value as number | string);
+        }
+
+        if (isConstructableUserClass(dateTimeLib)) {
+            return new dateTimeLib(value);
+        }
+
+        return dateTimeLib(value);
+    }
+
+    /**
+     * Cast the given value to a string.
+     *
+     * @param {string} _key
+     * @param {any} value
+     *
+     * @private
+     *
+     * @return {string}
+     */
+    private castToString(_key: string, value: any): string {
+        return String(value);
+    }
+
+    /**
+     * Cast the given value to number, throw error if it can't be casted.
+     *
+     * @param {string} key
+     * @param {any} value
+     *
+     * @private
+     *
+     * @return {number}
+     */
+    private castToNumber(key: string, value: any): number {
+        const number = Number(value);
+
+        if (isNaN(number)) {
+            throw new LogicException(
+                '\'' + key + '\' is not castable to a number type in \'' + (this as unknown as Model).getName() + '\'.'
+            );
+        }
+
+        return number;
+    }
+
+    /**
+     * Cast the given value to boolean, throw error if it can't be casted.
+     *
+     * @param {string} key
+     * @param {any} value
+     *
+     * @private
+     *
+     * @return {boolean}
+     */
+    private castToBoolean(key: string, value: any): boolean {
+        const string = String(value).toLowerCase();
+        let boolean;
+
+        if (['1', 'true'].includes(string)) {
+            boolean = true;
+        }
+
+        if (['0', 'false'].includes(string)) {
+            boolean = false;
+        }
+
+        if (typeof boolean !== 'boolean') {
+            throw new LogicException(
+                '\'' + key + '\' is not castable to a boolean type in \'' + (this as unknown as Model).getName() + '\'.'
+            );
+        }
+
+        return boolean;
+    }
+
+    /**
+     * Cast to date time using the configured library, throw error if it can't be casted.
+     *
+     * @param {string} _key
+     * @param {any} value
+     *
+     * @private
+     *
+     * @return {any}
+     */
+    private castToDateTime(_key: string, value: any): unknown {
+        return this.getDateTimeLibInstance(value);
+    }
+
+    /**
+     * Cast using the custom casting object.
+     *
+     * @param {string} key
+     * @param {any} value
+     * @param {object} attributes
+     * @param {string} method
+     *
+     * @private
+     *
+     * @return {any}
+     */
+    private castWithObject(
+        key: string,
+        value: any,
+        attributes: Attributes,
+        method: keyof AttributeCaster
+    ): unknown {
+        return (this.attributeCasts[key] as AttributeCaster)[method](value, attributes);
+    }
+}