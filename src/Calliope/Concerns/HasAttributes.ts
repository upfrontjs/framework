import type Jsonable from '../../Contracts/Jsonable';
import { isEqual, cloneDeep } from 'lodash';
import GuardsAttributes from './GuardsAttributes';
import type HasRelations from './HasRelations';
import type Model from '../Model';
import type ModelCollection from '../ModelCollection';
import { isObjectLiteral } from '../../Support/function';
import Collection from '../../Support/Collection';
import { camel, pascal, snake } from '../../Support/string';
import type { KeysNotMatching, MaybeArray } from '../../Support/type';

// eslint-disable-next-line max-len
type InternalProperties = 'attributeCasing' | 'attributeCasts' | 'attributes' | 'casts' | 'endpoint' | 'exists' | 'fillable' | 'fillableAttributes' | 'guarded' | 'guardedAttributes' | 'hasOneOrManyParentKeyName' | 'loading' | 'mutatedEndpoint' | 'original' | 'primaryKey' | 'relationMethodPrefix' | 'relations' | 'requestCount' | 'serverAttributeCasing';

/**
 * All keys of the model except where the value is a method,
 * or it's a property defined internally.
 *
 * Results in a union of keys.
 */
export type AttributeKeys<T, Ex = CallableFunction> = Exclude<KeysNotMatching<T, Ex>, InternalProperties> | string;

/**
 * All keys of the model except where the value is a method,
 * a relation, or it's a property defined internally.
 *
 * Results in a union of keys.
 */
export type SimpleAttributeKeys<T extends HasAttributes = HasAttributes> =
    AttributeKeys<T, CallableFunction | (Model | ModelCollection<Model> | undefined)>;


/**
 * The attributes the model is handling.
 */
export type Attributes<T extends HasAttributes = HasAttributes> = {
    [K in AttributeKeys<T>]: T[K];
};
<<<<<<< HEAD

/**
 * The attributes the model is handling except relation values.
 */
export type SimpleAttributes<T extends HasAttributes = HasAttributes> = {
    [K in SimpleAttributeKeys<T>]: T[K] extends Model | ModelCollection<Model> ? never : T[K];
};

/**
 * Unwrap the model attributes recursively into attributes or array of attributes.
 */
export type RawAttributes<T extends HasAttributes> = {
    [K in AttributeKeys<T>]: T[K] extends Model
        ? RawAttributes<T[K]>
        : T[K] extends ModelCollection<infer M> ? RawAttributes<M>[] : T[K]
};
=======
>>>>>>> 88280514

export default class HasAttributes extends GuardsAttributes implements Jsonable, Iterable<any> {
    /**
     * The model attribute.
     */
    [key: string]: unknown;

    /**
     * Property indicating how attributes and relation names should be cast by default.
     *
     * @type {'snake'|'camel'}
     *
     * @readonly
     */
    protected get attributeCasing(): 'camel' | 'snake' {
        return 'camel';
    }

    /**
     * Property indicating how attributes and relation names
     * should be cast by default when sent to the server.
     *
     * @type {'snake'|'camel'}
     *
     * @protected
     */
    protected get serverAttributeCasing(): 'camel' | 'snake' {
        return 'snake';
    }

    /**
     * The attributes.
     *
     * @protected
     *
     * @type {object}
     */
    protected attributes: SimpleAttributes = {};

    /**
     * The attribute's original state.
     *
     * @protected
     *
     * @type {object}
     */
<<<<<<< HEAD
    protected original: SimpleAttributes = {};
=======
    protected original: Attributes = {};
>>>>>>> 88280514

    /**
     * The iterator used for looping over the attributes and relations.
     *
     * @type {Symbol.iterator}
     */
    public *[Symbol.iterator](): Iterator<any> {
        const properties = Object.assign({}, this.attributes, (this as Model['relations'] & this).relations);
        const keys = Object.keys(properties);

        for (let i = 0; i < keys.length; i++) {
            yield [cloneDeep(properties[keys[i]!]), keys[i]];
        }
    }

    /**
     * Utility to cast the given string to the attributeCasing's case.
     *
     * @param {string} key
     *
     * @see attributeCasing
     *
     * @protected
     *
     * @return {string}
     */
    protected setStringCase(key: AttributeKeys<this> | string): string;
    protected setStringCase(key: string): string {
        return this.attributeCasing === 'camel' ? camel(key) : snake(key);
    }

    /**
     * Utility to cast the given string to the serverAttributeCasing's case.
     *
     * @param {string} key
     *
     * @see serverAttributeCasing
     *
     * @protected
     *
     * @return {string}
     */
    protected setServerStringCase(key: AttributeKeys<this> | string): string;
    protected setServerStringCase(key: string): string {
        return this.serverAttributeCasing === 'camel' ? camel(key) : snake(key);
    }

    /**
     * Utility to recursively format the keys according to the server argument.
     *
     * @param {object} attributes - The object which should
     * @param {boolean} server - whether to use the serverAttributeCasing or attributeCasing
     *
     * @protected
     *
     * @return {boolean}
     */
    protected transformKeys(attributes: Attributes, server: boolean): Attributes {
        const dataWithKeyCasing: Attributes = {};

        Object.keys(attributes).forEach(key => {
            dataWithKeyCasing[server ? this.setServerStringCase(key) : this.setStringCase(key)] =
                // If attributes[key] is a model/collection/or otherwise a constructible structure
                // it would count as an object literal, so we add a not Object constructor check.
                // This prevents it from becoming an object literal, and in turn
                // its internal keys falling into the setAttribute flow.
                isObjectLiteral(attributes[key]) && (attributes[key] as new() => any).constructor === Object
                    ? this.transformKeys(attributes[key] as Attributes<this>, server)
                    : attributes[key];
        });

        return dataWithKeyCasing;
    }

    /**
     * Get an attribute from the model.
     *
     * @param {string} key
     * @param {any=} defaultValue
     *
     * @return {any}
     */
    public getAttribute<K extends AttributeKeys<this> | string, T extends this[K]>(key: K, defaultValue: T): T;
    public getAttribute<
        K extends AttributeKeys<this> | string,
        T extends this[K]
    >(key: K, defaultValue?: T): T | undefined;
    public getAttribute(key: string, defaultValue?: unknown): unknown {
        // If attribute exists
        if (key in this.attributes) {
            // If it has an accessor, call it.
            if (this.hasGetAccessor(key)) {
                return (this[`get${pascal(key)}Attribute`] as CallableFunction)(cloneDeep(this.attributes[key]));
            }

            return this.castAttribute(key, this.attributes[key]);
        }

        if ((this as unknown as HasRelations).relationLoaded(key)) {
            return (this as unknown as HasRelations).getRelation(key);
        }

        // If it's a method or otherwise attribute
        if (key in this) {
            const value = Reflect.getOwnPropertyDescriptor(this, key)?.value;

            // returning the method or the result of the method would be unexpected
            if (value === undefined || value instanceof Function) {
                return defaultValue;
            }

            return value;
        }

        return defaultValue;
    }

    /**
     * Get all the attributes on the model.
     *
     * @return {object}
     */
    public getAttributes(): SimpleAttributes<this>;
    public getAttributes(): SimpleAttributes {
        const result: Attributes = {};

        Object.keys(this.attributes).forEach((name: string) => {
            result[name] = this.getAttribute(name);
        });

        return result;
    }

    /**
     * Get all the attributes on the model without casting or accessors.
     *
     * @return {object}
     */
    public getRawAttributes(): SimpleAttributes<this>;
    public getRawAttributes(): SimpleAttributes {
        return cloneDeep(this.attributes);
    }

    /**
     * Get available attribute keys.
     *
     * @return {string[]}
     */
    public getAttributeKeys(): string[] {
        return Object.keys(this.attributes);
    }

    /**
     * Set a given attribute on the model.
     *
     * @param {string} key
     * @param {any} value
     *
     * @return {this}
     */
    public setAttribute<K extends AttributeKeys<this>, T extends this[K]>(key: K, value: T): this;
    public setAttribute<K extends string, T>(key: K, value: T): this;
    public setAttribute<
        K extends AttributeKeys<this> | string,
        T extends K extends AttributeKeys<this> ? this[K] : unknown = K extends AttributeKeys<this> ? this[K] : unknown
    >(key: K, value: T): this;
    public setAttribute(key: string, value: unknown): this {
        if (this.hasSetMutator(key)) {
            (this[`set${pascal(key)}Attribute`] as CallableFunction)(cloneDeep(value));

            this.createDescriptor(key);
            return this;
        }

        if (this.hasCast(key)) {
            this.attributes[key] = this.castAttribute(key, value, 'set');

            this.createDescriptor(key);
            return this;
        }

        if (
            (isObjectLiteral(value) && !Collection.isCollection(value)
            || (Array.isArray(value) || Collection.isCollection(value)) && value.every(item => isObjectLiteral(item)))
            // @ts-expect-error
            && (this as unknown as HasRelations).relationDefined(key)
        ) {
            (this as unknown as HasRelations).addRelation(
                key,
                value as Collection<Attributes> | MaybeArray<Attributes> | MaybeArray<Model> | ModelCollection<Model>
            );

            return this;
        }

        this.attributes[key] = cloneDeep(value);
        this.createDescriptor(key);

        return this;
    }

    /**
     * Create descriptors for the given key(s) therefore allowing magic access.
     *
     * @param {string|string[]} keys
     *
     * @return {this}
     */
    protected createDescriptor(keys: MaybeArray<AttributeKeys<this> | string>): this;
    protected createDescriptor(keys: MaybeArray<string>): this {
        keys = Array.isArray(keys) ? keys : [keys];

        // set up getters and setters
        keys.forEach(key => {
            Object.defineProperty(this, key, {
                get: () => this.getAttribute(key),
                set: newValue => this.setAttribute(key, newValue),
                enumerable: true,
                configurable: true
            });
        });

        return this;
    }

    /**
     * Remove the attribute and its magic access if set.
     *
     * @param {string} key
     *
     * @return {this}
     */
    public deleteAttribute(key: AttributeKeys<this> | string): this;
    public deleteAttribute(key: string): this {
        delete this.attributes[key];

        // @ts-expect-error
        if ((this as unknown as HasRelations).relationDefined(key)) {
            (this as unknown as HasRelations).removeRelation(key);
        } else if (Object.getOwnPropertyDescriptor(this, key) && !(this[key] instanceof Function)) {
            delete this[key];
        }

        return this;
    }

    /**
     * Determine if a set mutator exists for an attribute.
     *
     * @param {string} key
     *
     * @return {boolean}
     */
    protected hasSetMutator(key: AttributeKeys<this> | string): boolean;
    protected hasSetMutator(key: string): boolean {
        return `set${pascal(key)}Attribute` in this && this[`set${pascal(key)}Attribute`] instanceof Function;
    }

    /**
     * Determine if a get accessor exists for an attribute.
     *
     * @param {string} key
     *
     * @return {boolean}
     */
    protected hasGetAccessor(key: AttributeKeys<this> | string): boolean;
    protected hasGetAccessor(key: string): boolean {
        return `get${pascal(key)}Attribute` in this && this[`get${pascal(key)}Attribute`] instanceof Function;
    }

    /**
     * Fill the model with the given attributes while respecting the guarding settings.
     *
     * @param {object} attributes
     *
     * @return {this}
     */
    public fill(attributes: Attributes | Attributes<this>): this;
    public fill(attributes: Attributes): this {
        this.forceFill(this.getFillableFromObject(attributes));

        return this;
    }

    /**
     * Fill the model with the given attributes without respecting the guarding settings.
     *
     * @param {object} attributes
     *
     * @return {this}
     */
    public forceFill(attributes: Attributes | Attributes<this>): this;
    public forceFill(attributes: Attributes): this {
        attributes = this.transformKeys(attributes, false);

        Object.keys(attributes).forEach(name => {
            this.setAttribute(name, attributes[name]);
        });

        return this;
    }

    /**
     * Sync the original attributes with the current.
     *
     * @param {string=} keys
     *
     * @return {this}
     */
    public syncOriginal(keys?: MaybeArray<SimpleAttributeKeys<this> | string>): this;
    public syncOriginal(keys?: MaybeArray<string>): this {
        if (keys) {
            keys = Array.isArray(keys) ? keys : [keys];

            keys.flat().forEach(key => {
                if (this.attributes.hasOwnProperty(key)) {
                    this.original[key] = cloneDeep(this.attributes[key]);
                } else {
                    delete this.original[key];
                }
            });

            return this;
        }

        this.original = cloneDeep(this.attributes);

        return this;
    }

    /**
     * Reset the attributes to the original values.
     *
     * @return {this}
     */
    public reset(): this {
        this.attributes = cloneDeep(this.original);

        return this;
    }

    /**
     * Get the original attributes.
     *
     * @param {string} key
     * @param {any} defaultValue
     *
     * @return {any}
     */
<<<<<<< HEAD
    public getOriginal<K extends SimpleAttributeKeys<this> | string, T extends this[K]>(key: K, defaultValue?: T): T;
    public getOriginal(): SimpleAttributes<this>;
=======
    public getOriginal<K extends AttributeKeys<this> | string, T extends this[K]>(key: K, defaultValue?: T): T;
    public getOriginal(): Attributes<this>;
>>>>>>> 88280514
    public getOriginal(key?: string, defaultValue?: unknown): unknown {
        const getOriginalValue = (attributeKey: string) => {
            if (this.hasGetAccessor(attributeKey)) {
                return (this[`get${pascal(attributeKey)}Attribute`] as CallableFunction)(
                    cloneDeep(this.original[attributeKey])
                );
            }

            return this.castAttribute(attributeKey, this.original[attributeKey]);
        };

        if (key) {
            return this.original.hasOwnProperty(key) ? getOriginalValue(key) : defaultValue;
        }

        const result: Attributes = {};

        Object.keys(this.original).forEach(name => result[name] = getOriginalValue(name));

        return result;
    }

    /**
     * Get the original attributes without casting.
     *
     * @param {string=} key
     * @param {any=} defaultValue
     *
     * @return {any}
     */
<<<<<<< HEAD
    public getRawOriginal<K extends SimpleAttributeKeys<this> | string, T extends this[K]>(key: K, defaultValue?: T): T;
    public getRawOriginal(): SimpleAttributes<this>;
=======
    public getRawOriginal<K extends AttributeKeys<this> | string, T extends this[K]>(key: K, defaultValue?: T): T;
    public getRawOriginal(): Attributes<this>;
>>>>>>> 88280514
    public getRawOriginal(key?: string, defaultValue?: unknown): unknown {
        if (key) {
            return this.original.hasOwnProperty(key) ? cloneDeep(this.original[key]) : defaultValue;
        }

        return cloneDeep(this.original);
    }

    /**
     * Get the attributes that were changed.
     *
     * @param {string=} key
     *
     * @return {object}
     */
<<<<<<< HEAD
    public getChanges<K extends SimpleAttributeKeys<this>>(key: K): Record<K, this[K] | undefined>;
    public getChanges(key?: string): Partial<SimpleAttributes<this>>;
    public getChanges(key?: string): SimpleAttributes {
=======
    public getChanges<K extends AttributeKeys<this>>(key: K): Record<K, this[K] | undefined>;
    public getChanges(key?: string): Partial<Attributes<this>>;
    public getChanges(key?: string): Attributes {
>>>>>>> 88280514
        if (key) {
            if (isEqual(this.getRawOriginal(key), this.attributes[key])) {
                return {};
            }

            return {
                [key]: this.castAttribute(key, this.attributes[key])
            };
        }

        const result: Attributes = {};

        Object.keys(this.attributes).forEach(name => {
            if (!isEqual(this.getRawOriginal(name), this.attributes[name])) {
                result[name] = this.castAttribute(name, this.attributes[name]);
            }
        });

        return result;
    }

    /**
     * Get the deleted attributes if any.
     *
     * @param {string=} key
     *
     * @return {object}
     */
<<<<<<< HEAD
    public getDeletedAttributes<K extends SimpleAttributeKeys<this>>(key: K): Record<K, this[K] | undefined>;
    public getDeletedAttributes(key?: string): Partial<SimpleAttributes<this>>;
    public getDeletedAttributes(key?: string): SimpleAttributes {
=======
    public getDeletedAttributes<K extends AttributeKeys<this>>(key: K): Record<K, this[K] | undefined>;
    public getDeletedAttributes(key?: string): Partial<Attributes<this>>;
    public getDeletedAttributes(key?: string): Attributes {
>>>>>>> 88280514
        if (key) {
            if (key in this.original) {
                if (key in this.attributes) {
                    return {};
                } else {
                    return {
                        [key]: this.castAttribute(key, this.original[key])
                    };
                }
            }

            return {};
        }

        const rawAttributes = this.getRawAttributes();
        const deleted: Attributes = {};

        Object.keys(this.getRawOriginal()).forEach(name => {
            if (!(name in rawAttributes)) {
                deleted[name] = this.castAttribute(name, this.original[name]);
            }
        });

        return deleted;
    }

    /**
     * Get the new attributes if any.
     *
     * @param {string=} key
     *
     * @return {object}
     */
<<<<<<< HEAD
    public getNewAttributes<K extends SimpleAttributeKeys<this>>(key: K): Record<K, this[K] | undefined>;
    public getNewAttributes(key?: string): Partial<SimpleAttributes<this>>;
    public getNewAttributes(key?: string): SimpleAttributes {
=======
    public getNewAttributes<K extends AttributeKeys<this>>(key: K): Record<K, this[K] | undefined>;
    public getNewAttributes(key?: string): Partial<Attributes<this>>;
    public getNewAttributes(key?: string): Attributes {
>>>>>>> 88280514
        if (key) {
            if (key in this.attributes) {
                if (key in this.original) {
                    return {};
                } else {
                    return {
                        [key]: this.castAttribute(key, this.attributes[key])
                    };
                }
            }

            return {};
        }

        const rawOriginalAttributes = this.getRawOriginal();
        const added: Attributes = {};

        Object.keys(this.getRawAttributes()).forEach(name => {
            if (!(name in rawOriginalAttributes)) {
                added[name] = this.castAttribute(name, this.attributes[name]);
            }
        });

        return added;
    }

    /**
     * Determine whether the given attribute has changed
     * or attributes has been added or deleted.
     *
     * @param {key|undefined} key
     *
     * @return {boolean}
     */
    public hasChanges(key?: SimpleAttributeKeys<this> | string): boolean;
    public hasChanges(key?: string): boolean {
        return !!Object.keys(this.getChanges(key)).length
            || !!Object.keys(this.getDeletedAttributes(key)).length
            || !!Object.keys(this.getNewAttributes(key)).length;
    }

    /**
     * Alias for the hasChanges method.
     *
     * @see hasChanges
     *
     * @param {string|undefined} key
     *
     * @return {boolean}
     */
    public isDirty(key?: SimpleAttributeKeys<this> | string): boolean;
    public isDirty(key?: string): boolean {
        return this.hasChanges(key);
    }

    /**
     * Determine whether given or any attributes was changed.
     *
     * @param {string|undefined} key
     */
    public isClean(key?: SimpleAttributeKeys<this> | string): boolean;
    public isClean(key?: string): boolean {
        return !this.hasChanges(key);
    }

    /**
     * Get a subset of the model's attributes.
     *
     * @param {string|string[]} attributes
     *
     * @return {object}
     */
    public only<
<<<<<<< HEAD
        K extends SimpleAttributeKeys<this>[],
        R = { [P in K[number]]?: SimpleAttributes<this>[P] }
    >(attributes: K): R;
    public only<K extends SimpleAttributeKeys<this>, R = Record<K, this[K]>>(attributes: K): R;
    public only(attributes: MaybeArray<string>): SimpleAttributes {
=======
        K extends AttributeKeys<this>[],
        R = { [P in K[number]]?: Attributes<this>[P] }
    >(attributes: K): R;
    public only<K extends AttributeKeys<this>, R = Record<K, this[K]>>(attributes: K): R;
    public only(attributes: MaybeArray<string>): Attributes {
>>>>>>> 88280514
        attributes = Array.isArray(attributes) ? attributes : [attributes];
        const result: Attributes = {};

        attributes.forEach((name: string) => {
            if (name in this.attributes) {
                result[name] = this.getAttribute(name);
            }
        });

        return result;
    }

    /**
     * Get all model attributes except the given keys.
     *
     * @param {string|string[]} attributes
     *
     * @return {object}
     */
<<<<<<< HEAD
    public except<K extends SimpleAttributeKeys<this>[], R = Omit<SimpleAttributes<this>, K[number]>>(attributes: K): R;
    public except<K extends SimpleAttributeKeys<this> | string, R = Omit<SimpleAttributes<this>, K>>(attributes: K): R;
    public except(attributes: MaybeArray<string>): SimpleAttributes {
=======
    public except<K extends AttributeKeys<this>[], R = Omit<Attributes<this>, K[number]>>(attributes: K): R;
    public except<K extends AttributeKeys<this> | string, R = Omit<Attributes<this>, K>>(attributes: K): R;
    public except(attributes: MaybeArray<string>): Attributes {
>>>>>>> 88280514
        const result: Attributes = {};

        attributes = Array.isArray(attributes) ? attributes : [attributes];

        this.getAttributeKeys()
            .filter(name => !attributes.includes(name))
            .forEach(name => {
                if (name in this.attributes) {
                    result[name] = this.getAttribute(name);
                }
            });

        return result;
    }

    /**
     * @inheritDoc
     */
    public toJSON<T extends ReturnType<typeof JSON.parse> = RawAttributes<this>>(): T {
        const json = this.getAttributes() as SimpleAttributes;

        const relations = (this as unknown as HasRelations).getRelations();

        Object.keys(relations).forEach(relation => {
            if (relations[relation] instanceof HasAttributes) {
                json[relation] = relations[relation]!.toJSON();
                return;
            }

            json[relation] = (relations[relation]! as ModelCollection<Model>).map(model => model.toJSON()).toArray();
        });

        return json as unknown as T;
    }

    /**
     * Show the model in a human-readable string representation.
     *
     * @return {string}
     */
    public toString(): string {
        return JSON.stringify(this.toJSON(), null, 4);
    }
}
<|MERGE_RESOLUTION|>--- conflicted
+++ resolved
@@ -1,762 +1,713 @@
-import type Jsonable from '../../Contracts/Jsonable';
-import { isEqual, cloneDeep } from 'lodash';
-import GuardsAttributes from './GuardsAttributes';
-import type HasRelations from './HasRelations';
-import type Model from '../Model';
-import type ModelCollection from '../ModelCollection';
-import { isObjectLiteral } from '../../Support/function';
-import Collection from '../../Support/Collection';
-import { camel, pascal, snake } from '../../Support/string';
-import type { KeysNotMatching, MaybeArray } from '../../Support/type';
-
-// eslint-disable-next-line max-len
-type InternalProperties = 'attributeCasing' | 'attributeCasts' | 'attributes' | 'casts' | 'endpoint' | 'exists' | 'fillable' | 'fillableAttributes' | 'guarded' | 'guardedAttributes' | 'hasOneOrManyParentKeyName' | 'loading' | 'mutatedEndpoint' | 'original' | 'primaryKey' | 'relationMethodPrefix' | 'relations' | 'requestCount' | 'serverAttributeCasing';
-
-/**
- * All keys of the model except where the value is a method,
- * or it's a property defined internally.
- *
- * Results in a union of keys.
- */
-export type AttributeKeys<T, Ex = CallableFunction> = Exclude<KeysNotMatching<T, Ex>, InternalProperties> | string;
-
-/**
- * All keys of the model except where the value is a method,
- * a relation, or it's a property defined internally.
- *
- * Results in a union of keys.
- */
-export type SimpleAttributeKeys<T extends HasAttributes = HasAttributes> =
-    AttributeKeys<T, CallableFunction | (Model | ModelCollection<Model> | undefined)>;
-
-
-/**
- * The attributes the model is handling.
- */
-export type Attributes<T extends HasAttributes = HasAttributes> = {
-    [K in AttributeKeys<T>]: T[K];
-};
-<<<<<<< HEAD
-
-/**
- * The attributes the model is handling except relation values.
- */
-export type SimpleAttributes<T extends HasAttributes = HasAttributes> = {
-    [K in SimpleAttributeKeys<T>]: T[K] extends Model | ModelCollection<Model> ? never : T[K];
-};
-
-/**
- * Unwrap the model attributes recursively into attributes or array of attributes.
- */
-export type RawAttributes<T extends HasAttributes> = {
-    [K in AttributeKeys<T>]: T[K] extends Model
-        ? RawAttributes<T[K]>
-        : T[K] extends ModelCollection<infer M> ? RawAttributes<M>[] : T[K]
-};
-=======
->>>>>>> 88280514
-
-export default class HasAttributes extends GuardsAttributes implements Jsonable, Iterable<any> {
-    /**
-     * The model attribute.
-     */
-    [key: string]: unknown;
-
-    /**
-     * Property indicating how attributes and relation names should be cast by default.
-     *
-     * @type {'snake'|'camel'}
-     *
-     * @readonly
-     */
-    protected get attributeCasing(): 'camel' | 'snake' {
-        return 'camel';
-    }
-
-    /**
-     * Property indicating how attributes and relation names
-     * should be cast by default when sent to the server.
-     *
-     * @type {'snake'|'camel'}
-     *
-     * @protected
-     */
-    protected get serverAttributeCasing(): 'camel' | 'snake' {
-        return 'snake';
-    }
-
-    /**
-     * The attributes.
-     *
-     * @protected
-     *
-     * @type {object}
-     */
-    protected attributes: SimpleAttributes = {};
-
-    /**
-     * The attribute's original state.
-     *
-     * @protected
-     *
-     * @type {object}
-     */
-<<<<<<< HEAD
-    protected original: SimpleAttributes = {};
-=======
-    protected original: Attributes = {};
->>>>>>> 88280514
-
-    /**
-     * The iterator used for looping over the attributes and relations.
-     *
-     * @type {Symbol.iterator}
-     */
-    public *[Symbol.iterator](): Iterator<any> {
-        const properties = Object.assign({}, this.attributes, (this as Model['relations'] & this).relations);
-        const keys = Object.keys(properties);
-
-        for (let i = 0; i < keys.length; i++) {
-            yield [cloneDeep(properties[keys[i]!]), keys[i]];
-        }
-    }
-
-    /**
-     * Utility to cast the given string to the attributeCasing's case.
-     *
-     * @param {string} key
-     *
-     * @see attributeCasing
-     *
-     * @protected
-     *
-     * @return {string}
-     */
-    protected setStringCase(key: AttributeKeys<this> | string): string;
-    protected setStringCase(key: string): string {
-        return this.attributeCasing === 'camel' ? camel(key) : snake(key);
-    }
-
-    /**
-     * Utility to cast the given string to the serverAttributeCasing's case.
-     *
-     * @param {string} key
-     *
-     * @see serverAttributeCasing
-     *
-     * @protected
-     *
-     * @return {string}
-     */
-    protected setServerStringCase(key: AttributeKeys<this> | string): string;
-    protected setServerStringCase(key: string): string {
-        return this.serverAttributeCasing === 'camel' ? camel(key) : snake(key);
-    }
-
-    /**
-     * Utility to recursively format the keys according to the server argument.
-     *
-     * @param {object} attributes - The object which should
-     * @param {boolean} server - whether to use the serverAttributeCasing or attributeCasing
-     *
-     * @protected
-     *
-     * @return {boolean}
-     */
-    protected transformKeys(attributes: Attributes, server: boolean): Attributes {
-        const dataWithKeyCasing: Attributes = {};
-
-        Object.keys(attributes).forEach(key => {
-            dataWithKeyCasing[server ? this.setServerStringCase(key) : this.setStringCase(key)] =
-                // If attributes[key] is a model/collection/or otherwise a constructible structure
-                // it would count as an object literal, so we add a not Object constructor check.
-                // This prevents it from becoming an object literal, and in turn
-                // its internal keys falling into the setAttribute flow.
-                isObjectLiteral(attributes[key]) && (attributes[key] as new() => any).constructor === Object
-                    ? this.transformKeys(attributes[key] as Attributes<this>, server)
-                    : attributes[key];
-        });
-
-        return dataWithKeyCasing;
-    }
-
-    /**
-     * Get an attribute from the model.
-     *
-     * @param {string} key
-     * @param {any=} defaultValue
-     *
-     * @return {any}
-     */
-    public getAttribute<K extends AttributeKeys<this> | string, T extends this[K]>(key: K, defaultValue: T): T;
-    public getAttribute<
-        K extends AttributeKeys<this> | string,
-        T extends this[K]
-    >(key: K, defaultValue?: T): T | undefined;
-    public getAttribute(key: string, defaultValue?: unknown): unknown {
-        // If attribute exists
-        if (key in this.attributes) {
-            // If it has an accessor, call it.
-            if (this.hasGetAccessor(key)) {
-                return (this[`get${pascal(key)}Attribute`] as CallableFunction)(cloneDeep(this.attributes[key]));
-            }
-
-            return this.castAttribute(key, this.attributes[key]);
-        }
-
-        if ((this as unknown as HasRelations).relationLoaded(key)) {
-            return (this as unknown as HasRelations).getRelation(key);
-        }
-
-        // If it's a method or otherwise attribute
-        if (key in this) {
-            const value = Reflect.getOwnPropertyDescriptor(this, key)?.value;
-
-            // returning the method or the result of the method would be unexpected
-            if (value === undefined || value instanceof Function) {
-                return defaultValue;
-            }
-
-            return value;
-        }
-
-        return defaultValue;
-    }
-
-    /**
-     * Get all the attributes on the model.
-     *
-     * @return {object}
-     */
-    public getAttributes(): SimpleAttributes<this>;
-    public getAttributes(): SimpleAttributes {
-        const result: Attributes = {};
-
-        Object.keys(this.attributes).forEach((name: string) => {
-            result[name] = this.getAttribute(name);
-        });
-
-        return result;
-    }
-
-    /**
-     * Get all the attributes on the model without casting or accessors.
-     *
-     * @return {object}
-     */
-    public getRawAttributes(): SimpleAttributes<this>;
-    public getRawAttributes(): SimpleAttributes {
-        return cloneDeep(this.attributes);
-    }
-
-    /**
-     * Get available attribute keys.
-     *
-     * @return {string[]}
-     */
-    public getAttributeKeys(): string[] {
-        return Object.keys(this.attributes);
-    }
-
-    /**
-     * Set a given attribute on the model.
-     *
-     * @param {string} key
-     * @param {any} value
-     *
-     * @return {this}
-     */
-    public setAttribute<K extends AttributeKeys<this>, T extends this[K]>(key: K, value: T): this;
-    public setAttribute<K extends string, T>(key: K, value: T): this;
-    public setAttribute<
-        K extends AttributeKeys<this> | string,
-        T extends K extends AttributeKeys<this> ? this[K] : unknown = K extends AttributeKeys<this> ? this[K] : unknown
-    >(key: K, value: T): this;
-    public setAttribute(key: string, value: unknown): this {
-        if (this.hasSetMutator(key)) {
-            (this[`set${pascal(key)}Attribute`] as CallableFunction)(cloneDeep(value));
-
-            this.createDescriptor(key);
-            return this;
-        }
-
-        if (this.hasCast(key)) {
-            this.attributes[key] = this.castAttribute(key, value, 'set');
-
-            this.createDescriptor(key);
-            return this;
-        }
-
-        if (
-            (isObjectLiteral(value) && !Collection.isCollection(value)
-            || (Array.isArray(value) || Collection.isCollection(value)) && value.every(item => isObjectLiteral(item)))
-            // @ts-expect-error
-            && (this as unknown as HasRelations).relationDefined(key)
-        ) {
-            (this as unknown as HasRelations).addRelation(
-                key,
-                value as Collection<Attributes> | MaybeArray<Attributes> | MaybeArray<Model> | ModelCollection<Model>
-            );
-
-            return this;
-        }
-
-        this.attributes[key] = cloneDeep(value);
-        this.createDescriptor(key);
-
-        return this;
-    }
-
-    /**
-     * Create descriptors for the given key(s) therefore allowing magic access.
-     *
-     * @param {string|string[]} keys
-     *
-     * @return {this}
-     */
-    protected createDescriptor(keys: MaybeArray<AttributeKeys<this> | string>): this;
-    protected createDescriptor(keys: MaybeArray<string>): this {
-        keys = Array.isArray(keys) ? keys : [keys];
-
-        // set up getters and setters
-        keys.forEach(key => {
-            Object.defineProperty(this, key, {
-                get: () => this.getAttribute(key),
-                set: newValue => this.setAttribute(key, newValue),
-                enumerable: true,
-                configurable: true
-            });
-        });
-
-        return this;
-    }
-
-    /**
-     * Remove the attribute and its magic access if set.
-     *
-     * @param {string} key
-     *
-     * @return {this}
-     */
-    public deleteAttribute(key: AttributeKeys<this> | string): this;
-    public deleteAttribute(key: string): this {
-        delete this.attributes[key];
-
-        // @ts-expect-error
-        if ((this as unknown as HasRelations).relationDefined(key)) {
-            (this as unknown as HasRelations).removeRelation(key);
-        } else if (Object.getOwnPropertyDescriptor(this, key) && !(this[key] instanceof Function)) {
-            delete this[key];
-        }
-
-        return this;
-    }
-
-    /**
-     * Determine if a set mutator exists for an attribute.
-     *
-     * @param {string} key
-     *
-     * @return {boolean}
-     */
-    protected hasSetMutator(key: AttributeKeys<this> | string): boolean;
-    protected hasSetMutator(key: string): boolean {
-        return `set${pascal(key)}Attribute` in this && this[`set${pascal(key)}Attribute`] instanceof Function;
-    }
-
-    /**
-     * Determine if a get accessor exists for an attribute.
-     *
-     * @param {string} key
-     *
-     * @return {boolean}
-     */
-    protected hasGetAccessor(key: AttributeKeys<this> | string): boolean;
-    protected hasGetAccessor(key: string): boolean {
-        return `get${pascal(key)}Attribute` in this && this[`get${pascal(key)}Attribute`] instanceof Function;
-    }
-
-    /**
-     * Fill the model with the given attributes while respecting the guarding settings.
-     *
-     * @param {object} attributes
-     *
-     * @return {this}
-     */
-    public fill(attributes: Attributes | Attributes<this>): this;
-    public fill(attributes: Attributes): this {
-        this.forceFill(this.getFillableFromObject(attributes));
-
-        return this;
-    }
-
-    /**
-     * Fill the model with the given attributes without respecting the guarding settings.
-     *
-     * @param {object} attributes
-     *
-     * @return {this}
-     */
-    public forceFill(attributes: Attributes | Attributes<this>): this;
-    public forceFill(attributes: Attributes): this {
-        attributes = this.transformKeys(attributes, false);
-
-        Object.keys(attributes).forEach(name => {
-            this.setAttribute(name, attributes[name]);
-        });
-
-        return this;
-    }
-
-    /**
-     * Sync the original attributes with the current.
-     *
-     * @param {string=} keys
-     *
-     * @return {this}
-     */
-    public syncOriginal(keys?: MaybeArray<SimpleAttributeKeys<this> | string>): this;
-    public syncOriginal(keys?: MaybeArray<string>): this {
-        if (keys) {
-            keys = Array.isArray(keys) ? keys : [keys];
-
-            keys.flat().forEach(key => {
-                if (this.attributes.hasOwnProperty(key)) {
-                    this.original[key] = cloneDeep(this.attributes[key]);
-                } else {
-                    delete this.original[key];
-                }
-            });
-
-            return this;
-        }
-
-        this.original = cloneDeep(this.attributes);
-
-        return this;
-    }
-
-    /**
-     * Reset the attributes to the original values.
-     *
-     * @return {this}
-     */
-    public reset(): this {
-        this.attributes = cloneDeep(this.original);
-
-        return this;
-    }
-
-    /**
-     * Get the original attributes.
-     *
-     * @param {string} key
-     * @param {any} defaultValue
-     *
-     * @return {any}
-     */
-<<<<<<< HEAD
-    public getOriginal<K extends SimpleAttributeKeys<this> | string, T extends this[K]>(key: K, defaultValue?: T): T;
-    public getOriginal(): SimpleAttributes<this>;
-=======
-    public getOriginal<K extends AttributeKeys<this> | string, T extends this[K]>(key: K, defaultValue?: T): T;
-    public getOriginal(): Attributes<this>;
->>>>>>> 88280514
-    public getOriginal(key?: string, defaultValue?: unknown): unknown {
-        const getOriginalValue = (attributeKey: string) => {
-            if (this.hasGetAccessor(attributeKey)) {
-                return (this[`get${pascal(attributeKey)}Attribute`] as CallableFunction)(
-                    cloneDeep(this.original[attributeKey])
-                );
-            }
-
-            return this.castAttribute(attributeKey, this.original[attributeKey]);
-        };
-
-        if (key) {
-            return this.original.hasOwnProperty(key) ? getOriginalValue(key) : defaultValue;
-        }
-
-        const result: Attributes = {};
-
-        Object.keys(this.original).forEach(name => result[name] = getOriginalValue(name));
-
-        return result;
-    }
-
-    /**
-     * Get the original attributes without casting.
-     *
-     * @param {string=} key
-     * @param {any=} defaultValue
-     *
-     * @return {any}
-     */
-<<<<<<< HEAD
-    public getRawOriginal<K extends SimpleAttributeKeys<this> | string, T extends this[K]>(key: K, defaultValue?: T): T;
-    public getRawOriginal(): SimpleAttributes<this>;
-=======
-    public getRawOriginal<K extends AttributeKeys<this> | string, T extends this[K]>(key: K, defaultValue?: T): T;
-    public getRawOriginal(): Attributes<this>;
->>>>>>> 88280514
-    public getRawOriginal(key?: string, defaultValue?: unknown): unknown {
-        if (key) {
-            return this.original.hasOwnProperty(key) ? cloneDeep(this.original[key]) : defaultValue;
-        }
-
-        return cloneDeep(this.original);
-    }
-
-    /**
-     * Get the attributes that were changed.
-     *
-     * @param {string=} key
-     *
-     * @return {object}
-     */
-<<<<<<< HEAD
-    public getChanges<K extends SimpleAttributeKeys<this>>(key: K): Record<K, this[K] | undefined>;
-    public getChanges(key?: string): Partial<SimpleAttributes<this>>;
-    public getChanges(key?: string): SimpleAttributes {
-=======
-    public getChanges<K extends AttributeKeys<this>>(key: K): Record<K, this[K] | undefined>;
-    public getChanges(key?: string): Partial<Attributes<this>>;
-    public getChanges(key?: string): Attributes {
->>>>>>> 88280514
-        if (key) {
-            if (isEqual(this.getRawOriginal(key), this.attributes[key])) {
-                return {};
-            }
-
-            return {
-                [key]: this.castAttribute(key, this.attributes[key])
-            };
-        }
-
-        const result: Attributes = {};
-
-        Object.keys(this.attributes).forEach(name => {
-            if (!isEqual(this.getRawOriginal(name), this.attributes[name])) {
-                result[name] = this.castAttribute(name, this.attributes[name]);
-            }
-        });
-
-        return result;
-    }
-
-    /**
-     * Get the deleted attributes if any.
-     *
-     * @param {string=} key
-     *
-     * @return {object}
-     */
-<<<<<<< HEAD
-    public getDeletedAttributes<K extends SimpleAttributeKeys<this>>(key: K): Record<K, this[K] | undefined>;
-    public getDeletedAttributes(key?: string): Partial<SimpleAttributes<this>>;
-    public getDeletedAttributes(key?: string): SimpleAttributes {
-=======
-    public getDeletedAttributes<K extends AttributeKeys<this>>(key: K): Record<K, this[K] | undefined>;
-    public getDeletedAttributes(key?: string): Partial<Attributes<this>>;
-    public getDeletedAttributes(key?: string): Attributes {
->>>>>>> 88280514
-        if (key) {
-            if (key in this.original) {
-                if (key in this.attributes) {
-                    return {};
-                } else {
-                    return {
-                        [key]: this.castAttribute(key, this.original[key])
-                    };
-                }
-            }
-
-            return {};
-        }
-
-        const rawAttributes = this.getRawAttributes();
-        const deleted: Attributes = {};
-
-        Object.keys(this.getRawOriginal()).forEach(name => {
-            if (!(name in rawAttributes)) {
-                deleted[name] = this.castAttribute(name, this.original[name]);
-            }
-        });
-
-        return deleted;
-    }
-
-    /**
-     * Get the new attributes if any.
-     *
-     * @param {string=} key
-     *
-     * @return {object}
-     */
-<<<<<<< HEAD
-    public getNewAttributes<K extends SimpleAttributeKeys<this>>(key: K): Record<K, this[K] | undefined>;
-    public getNewAttributes(key?: string): Partial<SimpleAttributes<this>>;
-    public getNewAttributes(key?: string): SimpleAttributes {
-=======
-    public getNewAttributes<K extends AttributeKeys<this>>(key: K): Record<K, this[K] | undefined>;
-    public getNewAttributes(key?: string): Partial<Attributes<this>>;
-    public getNewAttributes(key?: string): Attributes {
->>>>>>> 88280514
-        if (key) {
-            if (key in this.attributes) {
-                if (key in this.original) {
-                    return {};
-                } else {
-                    return {
-                        [key]: this.castAttribute(key, this.attributes[key])
-                    };
-                }
-            }
-
-            return {};
-        }
-
-        const rawOriginalAttributes = this.getRawOriginal();
-        const added: Attributes = {};
-
-        Object.keys(this.getRawAttributes()).forEach(name => {
-            if (!(name in rawOriginalAttributes)) {
-                added[name] = this.castAttribute(name, this.attributes[name]);
-            }
-        });
-
-        return added;
-    }
-
-    /**
-     * Determine whether the given attribute has changed
-     * or attributes has been added or deleted.
-     *
-     * @param {key|undefined} key
-     *
-     * @return {boolean}
-     */
-    public hasChanges(key?: SimpleAttributeKeys<this> | string): boolean;
-    public hasChanges(key?: string): boolean {
-        return !!Object.keys(this.getChanges(key)).length
-            || !!Object.keys(this.getDeletedAttributes(key)).length
-            || !!Object.keys(this.getNewAttributes(key)).length;
-    }
-
-    /**
-     * Alias for the hasChanges method.
-     *
-     * @see hasChanges
-     *
-     * @param {string|undefined} key
-     *
-     * @return {boolean}
-     */
-    public isDirty(key?: SimpleAttributeKeys<this> | string): boolean;
-    public isDirty(key?: string): boolean {
-        return this.hasChanges(key);
-    }
-
-    /**
-     * Determine whether given or any attributes was changed.
-     *
-     * @param {string|undefined} key
-     */
-    public isClean(key?: SimpleAttributeKeys<this> | string): boolean;
-    public isClean(key?: string): boolean {
-        return !this.hasChanges(key);
-    }
-
-    /**
-     * Get a subset of the model's attributes.
-     *
-     * @param {string|string[]} attributes
-     *
-     * @return {object}
-     */
-    public only<
-<<<<<<< HEAD
-        K extends SimpleAttributeKeys<this>[],
-        R = { [P in K[number]]?: SimpleAttributes<this>[P] }
-    >(attributes: K): R;
-    public only<K extends SimpleAttributeKeys<this>, R = Record<K, this[K]>>(attributes: K): R;
-    public only(attributes: MaybeArray<string>): SimpleAttributes {
-=======
-        K extends AttributeKeys<this>[],
-        R = { [P in K[number]]?: Attributes<this>[P] }
-    >(attributes: K): R;
-    public only<K extends AttributeKeys<this>, R = Record<K, this[K]>>(attributes: K): R;
-    public only(attributes: MaybeArray<string>): Attributes {
->>>>>>> 88280514
-        attributes = Array.isArray(attributes) ? attributes : [attributes];
-        const result: Attributes = {};
-
-        attributes.forEach((name: string) => {
-            if (name in this.attributes) {
-                result[name] = this.getAttribute(name);
-            }
-        });
-
-        return result;
-    }
-
-    /**
-     * Get all model attributes except the given keys.
-     *
-     * @param {string|string[]} attributes
-     *
-     * @return {object}
-     */
-<<<<<<< HEAD
-    public except<K extends SimpleAttributeKeys<this>[], R = Omit<SimpleAttributes<this>, K[number]>>(attributes: K): R;
-    public except<K extends SimpleAttributeKeys<this> | string, R = Omit<SimpleAttributes<this>, K>>(attributes: K): R;
-    public except(attributes: MaybeArray<string>): SimpleAttributes {
-=======
-    public except<K extends AttributeKeys<this>[], R = Omit<Attributes<this>, K[number]>>(attributes: K): R;
-    public except<K extends AttributeKeys<this> | string, R = Omit<Attributes<this>, K>>(attributes: K): R;
-    public except(attributes: MaybeArray<string>): Attributes {
->>>>>>> 88280514
-        const result: Attributes = {};
-
-        attributes = Array.isArray(attributes) ? attributes : [attributes];
-
-        this.getAttributeKeys()
-            .filter(name => !attributes.includes(name))
-            .forEach(name => {
-                if (name in this.attributes) {
-                    result[name] = this.getAttribute(name);
-                }
-            });
-
-        return result;
-    }
-
-    /**
-     * @inheritDoc
-     */
-    public toJSON<T extends ReturnType<typeof JSON.parse> = RawAttributes<this>>(): T {
-        const json = this.getAttributes() as SimpleAttributes;
-
-        const relations = (this as unknown as HasRelations).getRelations();
-
-        Object.keys(relations).forEach(relation => {
-            if (relations[relation] instanceof HasAttributes) {
-                json[relation] = relations[relation]!.toJSON();
-                return;
-            }
-
-            json[relation] = (relations[relation]! as ModelCollection<Model>).map(model => model.toJSON()).toArray();
-        });
-
-        return json as unknown as T;
-    }
-
-    /**
-     * Show the model in a human-readable string representation.
-     *
-     * @return {string}
-     */
-    public toString(): string {
-        return JSON.stringify(this.toJSON(), null, 4);
-    }
-}
+import type Jsonable from '../../Contracts/Jsonable';
+import { isEqual, cloneDeep } from 'lodash';
+import GuardsAttributes from './GuardsAttributes';
+import type HasRelations from './HasRelations';
+import type Model from '../Model';
+import type ModelCollection from '../ModelCollection';
+import { isObjectLiteral } from '../../Support/function';
+import Collection from '../../Support/Collection';
+import { camel, pascal, snake } from '../../Support/string';
+import type { KeysNotMatching, MaybeArray } from '../../Support/type';
+
+// eslint-disable-next-line max-len
+type InternalProperties = 'attributeCasing' | 'attributeCasts' | 'attributes' | 'casts' | 'endpoint' | 'exists' | 'fillable' | 'fillableAttributes' | 'guarded' | 'guardedAttributes' | 'hasOneOrManyParentKeyName' | 'loading' | 'mutatedEndpoint' | 'original' | 'primaryKey' | 'relationMethodPrefix' | 'relations' | 'requestCount' | 'serverAttributeCasing';
+
+/**
+ * All keys of the model except where the value is a method,
+ * or it's a property defined internally.
+ *
+ * Results in a union of keys.
+ */
+export type AttributeKeys<T, Ex = CallableFunction> = Exclude<KeysNotMatching<T, Ex>, InternalProperties> | string;
+
+/**
+ * All keys of the model except where the value is a method,
+ * a relation, or it's a property defined internally.
+ *
+ * Results in a union of keys.
+ */
+export type SimpleAttributeKeys<T extends HasAttributes = HasAttributes> =
+    AttributeKeys<T, CallableFunction | (Model | ModelCollection<Model> | undefined)>;
+
+
+/**
+ * The attributes the model is handling.
+ */
+export type Attributes<T extends HasAttributes = HasAttributes> = {
+    [K in AttributeKeys<T>]: T[K];
+};
+
+/**
+ * The attributes the model is handling except relation values.
+ */
+export type SimpleAttributes<T extends HasAttributes = HasAttributes> = {
+    [K in SimpleAttributeKeys<T>]: T[K] extends Model | ModelCollection<Model> ? never : T[K];
+};
+
+/**
+ * Unwrap the model attributes recursively into attributes or array of attributes.
+ */
+export type RawAttributes<T extends HasAttributes> = {
+    [K in AttributeKeys<T>]: T[K] extends Model
+        ? RawAttributes<T[K]>
+        : T[K] extends ModelCollection<infer M> ? RawAttributes<M>[] : T[K]
+};
+
+export default class HasAttributes extends GuardsAttributes implements Jsonable, Iterable<any> {
+    /**
+     * The model attribute.
+     */
+    [key: string]: unknown;
+
+    /**
+     * Property indicating how attributes and relation names should be cast by default.
+     *
+     * @type {'snake'|'camel'}
+     *
+     * @readonly
+     */
+    protected get attributeCasing(): 'camel' | 'snake' {
+        return 'camel';
+    }
+
+    /**
+     * Property indicating how attributes and relation names
+     * should be cast by default when sent to the server.
+     *
+     * @type {'snake'|'camel'}
+     *
+     * @protected
+     */
+    protected get serverAttributeCasing(): 'camel' | 'snake' {
+        return 'snake';
+    }
+
+    /**
+     * The attributes.
+     *
+     * @protected
+     *
+     * @type {object}
+     */
+    protected attributes: SimpleAttributes = {};
+
+    /**
+     * The attribute's original state.
+     *
+     * @protected
+     *
+     * @type {object}
+     */
+    protected original: SimpleAttributes = {};
+
+    /**
+     * The iterator used for looping over the attributes and relations.
+     *
+     * @type {Symbol.iterator}
+     */
+    public *[Symbol.iterator](): Iterator<any> {
+        const properties = Object.assign({}, this.attributes, (this as Model['relations'] & this).relations);
+        const keys = Object.keys(properties);
+
+        for (let i = 0; i < keys.length; i++) {
+            yield [cloneDeep(properties[keys[i]!]), keys[i]];
+        }
+    }
+
+    /**
+     * Utility to cast the given string to the attributeCasing's case.
+     *
+     * @param {string} key
+     *
+     * @see attributeCasing
+     *
+     * @protected
+     *
+     * @return {string}
+     */
+    protected setStringCase(key: AttributeKeys<this> | string): string;
+    protected setStringCase(key: string): string {
+        return this.attributeCasing === 'camel' ? camel(key) : snake(key);
+    }
+
+    /**
+     * Utility to cast the given string to the serverAttributeCasing's case.
+     *
+     * @param {string} key
+     *
+     * @see serverAttributeCasing
+     *
+     * @protected
+     *
+     * @return {string}
+     */
+    protected setServerStringCase(key: AttributeKeys<this> | string): string;
+    protected setServerStringCase(key: string): string {
+        return this.serverAttributeCasing === 'camel' ? camel(key) : snake(key);
+    }
+
+    /**
+     * Utility to recursively format the keys according to the server argument.
+     *
+     * @param {object} attributes - The object which should
+     * @param {boolean} server - whether to use the serverAttributeCasing or attributeCasing
+     *
+     * @protected
+     *
+     * @return {boolean}
+     */
+    protected transformKeys(attributes: Attributes, server: boolean): Attributes {
+        const dataWithKeyCasing: Attributes = {};
+
+        Object.keys(attributes).forEach(key => {
+            dataWithKeyCasing[server ? this.setServerStringCase(key) : this.setStringCase(key)] =
+                // If attributes[key] is a model/collection/or otherwise a constructible structure
+                // it would count as an object literal, so we add a not Object constructor check.
+                // This prevents it from becoming an object literal, and in turn
+                // its internal keys falling into the setAttribute flow.
+                isObjectLiteral(attributes[key]) && (attributes[key] as new() => any).constructor === Object
+                    ? this.transformKeys(attributes[key] as Attributes<this>, server)
+                    : attributes[key];
+        });
+
+        return dataWithKeyCasing;
+    }
+
+    /**
+     * Get an attribute from the model.
+     *
+     * @param {string} key
+     * @param {any=} defaultValue
+     *
+     * @return {any}
+     */
+    public getAttribute<K extends AttributeKeys<this> | string, T extends this[K]>(key: K, defaultValue: T): T;
+    public getAttribute<
+        K extends AttributeKeys<this> | string,
+        T extends this[K]
+    >(key: K, defaultValue?: T): T | undefined;
+    public getAttribute(key: string, defaultValue?: unknown): unknown {
+        // If attribute exists
+        if (key in this.attributes) {
+            // If it has an accessor, call it.
+            if (this.hasGetAccessor(key)) {
+                return (this[`get${pascal(key)}Attribute`] as CallableFunction)(cloneDeep(this.attributes[key]));
+            }
+
+            return this.castAttribute(key, this.attributes[key]);
+        }
+
+        if ((this as unknown as HasRelations).relationLoaded(key)) {
+            return (this as unknown as HasRelations).getRelation(key);
+        }
+
+        // If it's a method or otherwise attribute
+        if (key in this) {
+            const value = Reflect.getOwnPropertyDescriptor(this, key)?.value;
+
+            // returning the method or the result of the method would be unexpected
+            if (value === undefined || value instanceof Function) {
+                return defaultValue;
+            }
+
+            return value;
+        }
+
+        return defaultValue;
+    }
+
+    /**
+     * Get all the attributes on the model.
+     *
+     * @return {object}
+     */
+    public getAttributes(): SimpleAttributes<this>;
+    public getAttributes(): SimpleAttributes {
+        const result: Attributes = {};
+
+        Object.keys(this.attributes).forEach((name: string) => {
+            result[name] = this.getAttribute(name);
+        });
+
+        return result;
+    }
+
+    /**
+     * Get all the attributes on the model without casting or accessors.
+     *
+     * @return {object}
+     */
+    public getRawAttributes(): SimpleAttributes<this>;
+    public getRawAttributes(): SimpleAttributes {
+        return cloneDeep(this.attributes);
+    }
+
+    /**
+     * Get available attribute keys.
+     *
+     * @return {string[]}
+     */
+    public getAttributeKeys(): string[] {
+        return Object.keys(this.attributes);
+    }
+
+    /**
+     * Set a given attribute on the model.
+     *
+     * @param {string} key
+     * @param {any} value
+     *
+     * @return {this}
+     */
+    public setAttribute<K extends AttributeKeys<this>, T extends this[K]>(key: K, value: T): this;
+    public setAttribute<K extends string, T>(key: K, value: T): this;
+    public setAttribute<
+        K extends AttributeKeys<this> | string,
+        T extends K extends AttributeKeys<this> ? this[K] : unknown = K extends AttributeKeys<this> ? this[K] : unknown
+    >(key: K, value: T): this;
+    public setAttribute(key: string, value: unknown): this {
+        if (this.hasSetMutator(key)) {
+            (this[`set${pascal(key)}Attribute`] as CallableFunction)(cloneDeep(value));
+
+            this.createDescriptor(key);
+            return this;
+        }
+
+        if (this.hasCast(key)) {
+            this.attributes[key] = this.castAttribute(key, value, 'set');
+
+            this.createDescriptor(key);
+            return this;
+        }
+
+        if (
+            (isObjectLiteral(value) && !Collection.isCollection(value)
+            || (Array.isArray(value) || Collection.isCollection(value)) && value.every(item => isObjectLiteral(item)))
+            // @ts-expect-error
+            && (this as unknown as HasRelations).relationDefined(key)
+        ) {
+            (this as unknown as HasRelations).addRelation(
+                key,
+                value as Collection<Attributes> | MaybeArray<Attributes> | MaybeArray<Model> | ModelCollection<Model>
+            );
+
+            return this;
+        }
+
+        this.attributes[key] = cloneDeep(value);
+        this.createDescriptor(key);
+
+        return this;
+    }
+
+    /**
+     * Create descriptors for the given key(s) therefore allowing magic access.
+     *
+     * @param {string|string[]} keys
+     *
+     * @return {this}
+     */
+    protected createDescriptor(keys: MaybeArray<AttributeKeys<this> | string>): this;
+    protected createDescriptor(keys: MaybeArray<string>): this {
+        keys = Array.isArray(keys) ? keys : [keys];
+
+        // set up getters and setters
+        keys.forEach(key => {
+            Object.defineProperty(this, key, {
+                get: () => this.getAttribute(key),
+                set: newValue => this.setAttribute(key, newValue),
+                enumerable: true,
+                configurable: true
+            });
+        });
+
+        return this;
+    }
+
+    /**
+     * Remove the attribute and its magic access if set.
+     *
+     * @param {string} key
+     *
+     * @return {this}
+     */
+    public deleteAttribute(key: AttributeKeys<this> | string): this;
+    public deleteAttribute(key: string): this {
+        delete this.attributes[key];
+
+        // @ts-expect-error
+        if ((this as unknown as HasRelations).relationDefined(key)) {
+            (this as unknown as HasRelations).removeRelation(key);
+        } else if (Object.getOwnPropertyDescriptor(this, key) && !(this[key] instanceof Function)) {
+            delete this[key];
+        }
+
+        return this;
+    }
+
+    /**
+     * Determine if a set mutator exists for an attribute.
+     *
+     * @param {string} key
+     *
+     * @return {boolean}
+     */
+    protected hasSetMutator(key: AttributeKeys<this> | string): boolean;
+    protected hasSetMutator(key: string): boolean {
+        return `set${pascal(key)}Attribute` in this && this[`set${pascal(key)}Attribute`] instanceof Function;
+    }
+
+    /**
+     * Determine if a get accessor exists for an attribute.
+     *
+     * @param {string} key
+     *
+     * @return {boolean}
+     */
+    protected hasGetAccessor(key: AttributeKeys<this> | string): boolean;
+    protected hasGetAccessor(key: string): boolean {
+        return `get${pascal(key)}Attribute` in this && this[`get${pascal(key)}Attribute`] instanceof Function;
+    }
+
+    /**
+     * Fill the model with the given attributes while respecting the guarding settings.
+     *
+     * @param {object} attributes
+     *
+     * @return {this}
+     */
+    public fill(attributes: Attributes | Attributes<this>): this;
+    public fill(attributes: Attributes): this {
+        this.forceFill(this.getFillableFromObject(attributes));
+
+        return this;
+    }
+
+    /**
+     * Fill the model with the given attributes without respecting the guarding settings.
+     *
+     * @param {object} attributes
+     *
+     * @return {this}
+     */
+    public forceFill(attributes: Attributes | Attributes<this>): this;
+    public forceFill(attributes: Attributes): this {
+        attributes = this.transformKeys(attributes, false);
+
+        Object.keys(attributes).forEach(name => {
+            this.setAttribute(name, attributes[name]);
+        });
+
+        return this;
+    }
+
+    /**
+     * Sync the original attributes with the current.
+     *
+     * @param {string=} keys
+     *
+     * @return {this}
+     */
+    public syncOriginal(keys?: MaybeArray<SimpleAttributeKeys<this> | string>): this;
+    public syncOriginal(keys?: MaybeArray<string>): this {
+        if (keys) {
+            keys = Array.isArray(keys) ? keys : [keys];
+
+            keys.flat().forEach(key => {
+                if (this.attributes.hasOwnProperty(key)) {
+                    this.original[key] = cloneDeep(this.attributes[key]);
+                } else {
+                    delete this.original[key];
+                }
+            });
+
+            return this;
+        }
+
+        this.original = cloneDeep(this.attributes);
+
+        return this;
+    }
+
+    /**
+     * Reset the attributes to the original values.
+     *
+     * @return {this}
+     */
+    public reset(): this {
+        this.attributes = cloneDeep(this.original);
+
+        return this;
+    }
+
+    /**
+     * Get the original attributes.
+     *
+     * @param {string} key
+     * @param {any} defaultValue
+     *
+     * @return {any}
+     */
+    public getOriginal<K extends AttributeKeys<this> | string, T extends this[K]>(key: K, defaultValue?: T): T;
+    public getOriginal(): Attributes<this>;
+    public getOriginal(key?: string, defaultValue?: unknown): unknown {
+        const getOriginalValue = (attributeKey: string) => {
+            if (this.hasGetAccessor(attributeKey)) {
+                return (this[`get${pascal(attributeKey)}Attribute`] as CallableFunction)(
+                    cloneDeep(this.original[attributeKey])
+                );
+            }
+
+            return this.castAttribute(attributeKey, this.original[attributeKey]);
+        };
+
+        if (key) {
+            return this.original.hasOwnProperty(key) ? getOriginalValue(key) : defaultValue;
+        }
+
+        const result: Attributes = {};
+
+        Object.keys(this.original).forEach(name => result[name] = getOriginalValue(name));
+
+        return result;
+    }
+
+    /**
+     * Get the original attributes without casting.
+     *
+     * @param {string=} key
+     * @param {any=} defaultValue
+     *
+     * @return {any}
+     */
+    public getRawOriginal<K extends AttributeKeys<this> | string, T extends this[K]>(key: K, defaultValue?: T): T;
+    public getRawOriginal(): Attributes<this>;
+    public getRawOriginal(key?: string, defaultValue?: unknown): unknown {
+        if (key) {
+            return this.original.hasOwnProperty(key) ? cloneDeep(this.original[key]) : defaultValue;
+        }
+
+        return cloneDeep(this.original);
+    }
+
+    /**
+     * Get the attributes that were changed.
+     *
+     * @param {string=} key
+     *
+     * @return {object}
+     */
+    public getChanges<K extends AttributeKeys<this>>(key: K): Record<K, this[K] | undefined>;
+    public getChanges(key?: string): Partial<Attributes<this>>;
+    public getChanges(key?: string): Attributes {
+        if (key) {
+            if (isEqual(this.getRawOriginal(key), this.attributes[key])) {
+                return {};
+            }
+
+            return {
+                [key]: this.castAttribute(key, this.attributes[key])
+            };
+        }
+
+        const result: Attributes = {};
+
+        Object.keys(this.attributes).forEach(name => {
+            if (!isEqual(this.getRawOriginal(name), this.attributes[name])) {
+                result[name] = this.castAttribute(name, this.attributes[name]);
+            }
+        });
+
+        return result;
+    }
+
+    /**
+     * Get the deleted attributes if any.
+     *
+     * @param {string=} key
+     *
+     * @return {object}
+     */
+    public getDeletedAttributes<K extends AttributeKeys<this>>(key: K): Record<K, this[K] | undefined>;
+    public getDeletedAttributes(key?: string): Partial<Attributes<this>>;
+    public getDeletedAttributes(key?: string): Attributes {
+        if (key) {
+            if (key in this.original) {
+                if (key in this.attributes) {
+                    return {};
+                } else {
+                    return {
+                        [key]: this.castAttribute(key, this.original[key])
+                    };
+                }
+            }
+
+            return {};
+        }
+
+        const rawAttributes = this.getRawAttributes();
+        const deleted: Attributes = {};
+
+        Object.keys(this.getRawOriginal()).forEach(name => {
+            if (!(name in rawAttributes)) {
+                deleted[name] = this.castAttribute(name, this.original[name]);
+            }
+        });
+
+        return deleted;
+    }
+
+    /**
+     * Get the new attributes if any.
+     *
+     * @param {string=} key
+     *
+     * @return {object}
+     */
+    public getNewAttributes<K extends AttributeKeys<this>>(key: K): Record<K, this[K] | undefined>;
+    public getNewAttributes(key?: string): Partial<Attributes<this>>;
+    public getNewAttributes(key?: string): Attributes {
+        if (key) {
+            if (key in this.attributes) {
+                if (key in this.original) {
+                    return {};
+                } else {
+                    return {
+                        [key]: this.castAttribute(key, this.attributes[key])
+                    };
+                }
+            }
+
+            return {};
+        }
+
+        const rawOriginalAttributes = this.getRawOriginal();
+        const added: Attributes = {};
+
+        Object.keys(this.getRawAttributes()).forEach(name => {
+            if (!(name in rawOriginalAttributes)) {
+                added[name] = this.castAttribute(name, this.attributes[name]);
+            }
+        });
+
+        return added;
+    }
+
+    /**
+     * Determine whether the given attribute has changed
+     * or attributes has been added or deleted.
+     *
+     * @param {key|undefined} key
+     *
+     * @return {boolean}
+     */
+    public hasChanges(key?: SimpleAttributeKeys<this> | string): boolean;
+    public hasChanges(key?: string): boolean {
+        return !!Object.keys(this.getChanges(key)).length
+            || !!Object.keys(this.getDeletedAttributes(key)).length
+            || !!Object.keys(this.getNewAttributes(key)).length;
+    }
+
+    /**
+     * Alias for the hasChanges method.
+     *
+     * @see hasChanges
+     *
+     * @param {string|undefined} key
+     *
+     * @return {boolean}
+     */
+    public isDirty(key?: SimpleAttributeKeys<this> | string): boolean;
+    public isDirty(key?: string): boolean {
+        return this.hasChanges(key);
+    }
+
+    /**
+     * Determine whether given or any attributes was changed.
+     *
+     * @param {string|undefined} key
+     */
+    public isClean(key?: SimpleAttributeKeys<this> | string): boolean;
+    public isClean(key?: string): boolean {
+        return !this.hasChanges(key);
+    }
+
+    /**
+     * Get a subset of the model's attributes.
+     *
+     * @param {string|string[]} attributes
+     *
+     * @return {object}
+     */
+    public only<
+        K extends AttributeKeys<this>[],
+        R = { [P in K[number]]?: Attributes<this>[P] }
+    >(attributes: K): R;
+    public only<K extends AttributeKeys<this>, R = Record<K, this[K]>>(attributes: K): R;
+    public only(attributes: MaybeArray<string>): Attributes {
+        attributes = Array.isArray(attributes) ? attributes : [attributes];
+        const result: Attributes = {};
+
+        attributes.forEach((name: string) => {
+            if (name in this.attributes) {
+                result[name] = this.getAttribute(name);
+            }
+        });
+
+        return result;
+    }
+
+    /**
+     * Get all model attributes except the given keys.
+     *
+     * @param {string|string[]} attributes
+     *
+     * @return {object}
+     */
+    public except<K extends AttributeKeys<this>[], R = Omit<Attributes<this>, K[number]>>(attributes: K): R;
+    public except<K extends AttributeKeys<this> | string, R = Omit<Attributes<this>, K>>(attributes: K): R;
+    public except(attributes: MaybeArray<string>): Attributes {
+        const result: Attributes = {};
+
+        attributes = Array.isArray(attributes) ? attributes : [attributes];
+
+        this.getAttributeKeys()
+            .filter(name => !attributes.includes(name))
+            .forEach(name => {
+                if (name in this.attributes) {
+                    result[name] = this.getAttribute(name);
+                }
+            });
+
+        return result;
+    }
+
+    /**
+     * @inheritDoc
+     */
+    public toJSON<T extends ReturnType<typeof JSON.parse> = RawAttributes<this>>(): T {
+        const json = this.getAttributes() as SimpleAttributes;
+
+        const relations = (this as unknown as HasRelations).getRelations();
+
+        Object.keys(relations).forEach(relation => {
+            if (relations[relation] instanceof HasAttributes) {
+                json[relation] = relations[relation]!.toJSON();
+                return;
+            }
+
+            json[relation] = (relations[relation]! as ModelCollection<Model>).map(model => model.toJSON()).toArray();
+        });
+
+        return json as unknown as T;
+    }
+
+    /**
+     * Show the model in a human-readable string representation.
+     *
+     * @return {string}
+     */
+    public toString(): string {
+        return JSON.stringify(this.toJSON(), null, 4);
+    }
+}