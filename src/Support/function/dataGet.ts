import type { MaybeArray, Data } from '../type';
<<<<<<< HEAD
import Collection from '../Collection';
=======
import type Collection from '../Collection';
>>>>>>> 49b6ae57

/**
 * Utility to safely access values on a deeply nested structure.
 * If path doesn't exist, return the default value.
 *
 * @param {array|object=} data - the structure to search.
 * @param {string|string[]} path - the path to the value delimited by `'.'`
 * @param {*} defaultValue - the value to return if the path doesn't exist.
 *
 * @example
 * const result1 = dataGet([{key:{prop:1}}], '0.key.prop') // 1;
 * const result2 = dataGet([{key:{prop:1}}], '*.key.prop') // [1];
 */
export default function dataGet<T>(
    // eslint-disable-next-line @typescript-eslint/default-param-last
    data: Collection<Data> | MaybeArray<Data> | undefined = undefined,
    path: Collection<string> | MaybeArray<string>,
    defaultValue?: T
): T | undefined {
    if (!data) {
        return defaultValue;
    }

<<<<<<< HEAD
    if (Collection.isCollection<string>(path)) {
        path = path.toArray();
    }

    const segments = Array.isArray(path) ? path : path.split('.');
=======
    if (typeof path === 'object' && 'toArray' in path && typeof path.toArray === 'function') {
        path = path.toArray();
    }

    const segments = Array.isArray(path) ? path : (path as string).split('.');
>>>>>>> 49b6ae57
    let value = data;

    for (let i = 0; i < segments.length; i++) {
        if (segments[i] === '*') {
<<<<<<< HEAD
            if (Collection.isCollection<Data>(value)) {
                value = value.toArray();
=======
            if (typeof value === 'object' && 'toArray' in value && typeof value.toArray === 'function') {
                value = (value as Collection<Data>).toArray();
>>>>>>> 49b6ae57
            }

            if (!Array.isArray(value)) {
                return defaultValue;
            }

            value = value.map((v: Data) => {
                return dataGet(v, segments.slice(i + 1), defaultValue)!;
            });

            const stars = segments.slice(i).filter(k => k === '*').length;

            if (stars > 1) {
                // every star in lower iterations will be flattened
                value = (value as Data[]).flat(stars);
            }

            // skip every star and the next key
            i += stars + 1;

            // if every result is actually the default value, return the default value
            if ((value as Data[]).every(v => String(v) === String(defaultValue))) {
                return defaultValue;
            }

            continue;
        }

        if (!(segments[i]! in value)) {
            i = segments.length;
            return defaultValue;
        }

        value = value[segments[i] as keyof typeof value];
    }

    return value as T;
}<|MERGE_RESOLUTION|>--- conflicted
+++ resolved
@@ -1,9 +1,5 @@
 import type { MaybeArray, Data } from '../type';
-<<<<<<< HEAD
-import Collection from '../Collection';
-=======
 import type Collection from '../Collection';
->>>>>>> 49b6ae57
 
 /**
  * Utility to safely access values on a deeply nested structure.
@@ -27,30 +23,17 @@
         return defaultValue;
     }
 
-<<<<<<< HEAD
-    if (Collection.isCollection<string>(path)) {
-        path = path.toArray();
-    }
-
-    const segments = Array.isArray(path) ? path : path.split('.');
-=======
     if (typeof path === 'object' && 'toArray' in path && typeof path.toArray === 'function') {
         path = path.toArray();
     }
 
     const segments = Array.isArray(path) ? path : (path as string).split('.');
->>>>>>> 49b6ae57
     let value = data;
 
     for (let i = 0; i < segments.length; i++) {
         if (segments[i] === '*') {
-<<<<<<< HEAD
-            if (Collection.isCollection<Data>(value)) {
-                value = value.toArray();
-=======
             if (typeof value === 'object' && 'toArray' in value && typeof value.toArray === 'function') {
                 value = (value as Collection<Data>).toArray();
->>>>>>> 49b6ae57
             }
 
             if (!Array.isArray(value)) {
