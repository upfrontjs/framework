--- conflicted
+++ resolved
@@ -1,80 +1,72 @@
-/* Utility types for transforming other types */
-import type Model from '../Calliope/Model';
-
-/**
- * Make the properties defined in the union required.
- */
-export type RequireSome<T extends Record<PropertyKey, any>, K extends keyof T> = Omit<T, K> & {
-    [MK in K]-?: NonNullable<T[MK]>
-};
-
-/**
- * Make the properties defined in the union optional.
- */
-export type PartialSome<T extends Record<PropertyKey, any>, K extends keyof T> = Omit<T, K> & {
-    [MK in K]?: T[MK]
-};
-
-/**
- * Make the type either the initial value or an array of it.
- */
-export type MaybeArray<T> = T | T[];
-
-/**
- * Set every property nested or otherwise to optional.
- */
-export type DeepPartial<T> = T extends Record<PropertyKey, any>
-    ? { [P in keyof T]?: DeepPartial<T[P]> }
-    : T;
-
-/**
- * Get the keys of the given type where the value matches the given argument.
- */
-export type KeysMatching<T, V> = { [K in keyof T]: T[K] extends never ? V : K }[keyof T];
-
-/**
- * Get the keys of the given type where the value doesn't match the given argument.
- */
-export type KeysNotMatching<T, V> = { [K in keyof T]: T[K] extends V ? never : K }[keyof T];
-
-/**
- * Make an intersection type from the given object type or interface union.
- */
-export type UnionToIntersection<T extends Record<PropertyKey, any>> = (T extends any ? (x: T) => any : never) extends (
-    x: infer U
-) => any ? U : never;
-
-/**
- * Hack to get the instance type of the given constructable.
- *
- * Derived from {@link https://github.com/Microsoft/TypeScript/issues/5863|this discussion}
- *
- * Declaring {@link https://www.typescriptlang.org/docs/handbook/2/functions.html#declaring-this-in-a-function|this}
- *
- * This can be used like:
- * @example
- * class Parent {
- *     public static newInstance<T extends StaticToThis>(this: T): T['prototype'] {
- *         return new this
- *     }
- * }
- * class Child extends Parent {}
- * const child = Child.newInstance(); // Will be the instance type of Child
- */
-export type StaticToThis<T = Model> = {
-    new(...args: any[]): T;
-    prototype: T;
-};
-
-/**
-<<<<<<< HEAD
- * Generic data type.
- */
-export type Data<T extends Record<string, any> = Record<string, any>> = Record<string, any> & T;
-
-=======
- * Generic object data type.
- */
-export type Data<T extends Record<string, any> = Record<string, any>> = T;
-
->>>>>>> 49b6ae57
+/* Utility types for transforming other types */
+import type Model from '../Calliope/Model';
+
+/**
+ * Make the properties defined in the union required.
+ */
+export type RequireSome<T extends Record<PropertyKey, any>, K extends keyof T> = Omit<T, K> & {
+    [MK in K]-?: NonNullable<T[MK]>
+};
+
+/**
+ * Make the properties defined in the union optional.
+ */
+export type PartialSome<T extends Record<PropertyKey, any>, K extends keyof T> = Omit<T, K> & {
+    [MK in K]?: T[MK]
+};
+
+/**
+ * Make the type either the initial value or an array of it.
+ */
+export type MaybeArray<T> = T | T[];
+
+/**
+ * Set every property nested or otherwise to optional.
+ */
+export type DeepPartial<T> = T extends Record<PropertyKey, any>
+    ? { [P in keyof T]?: DeepPartial<T[P]> }
+    : T;
+
+/**
+ * Get the keys of the given type where the value matches the given argument.
+ */
+export type KeysMatching<T, V> = { [K in keyof T]: T[K] extends never ? V : K }[keyof T];
+
+/**
+ * Get the keys of the given type where the value doesn't match the given argument.
+ */
+export type KeysNotMatching<T, V> = { [K in keyof T]: T[K] extends V ? never : K }[keyof T];
+
+/**
+ * Make an intersection type from the given object type or interface union.
+ */
+export type UnionToIntersection<T extends Record<PropertyKey, any>> = (T extends any ? (x: T) => any : never) extends (
+    x: infer U
+) => any ? U : never;
+
+/**
+ * Hack to get the instance type of the given constructable.
+ *
+ * Derived from {@link https://github.com/Microsoft/TypeScript/issues/5863|this discussion}
+ *
+ * Declaring {@link https://www.typescriptlang.org/docs/handbook/2/functions.html#declaring-this-in-a-function|this}
+ *
+ * This can be used like:
+ * @example
+ * class Parent {
+ *     public static newInstance<T extends StaticToThis>(this: T): T['prototype'] {
+ *         return new this
+ *     }
+ * }
+ * class Child extends Parent {}
+ * const child = Child.newInstance(); // Will be the instance type of Child
+ */
+export type StaticToThis<T = Model> = {
+    new(...args: any[]): T;
+    prototype: T;
+};
+
+/**
+ * Generic object data type.
+ */
+export type Data<T extends Record<string, any> = Record<string, any>> = T;