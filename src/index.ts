import Model from './Calliope/Model';
import Collection from './Support/Collection';
import ModelCollection from './Calliope/ModelCollection';
import Paginator from './Support/Paginator';
import GlobalConfig from './Support/GlobalConfig';
import Factory from './Calliope/Factory/Factory';
import ApiResponseHandler from './Services/ApiResponseHandler';
import API from './Services/API';
import EventEmitter from './Support/EventEmitter';

export {
    Model,
    Collection,
    ModelCollection,
    Paginator,
    GlobalConfig,
    Factory,
    ApiResponseHandler,
    API,
    EventEmitter
};

import type AttributeCaster from './Contracts/AttributeCaster';
import type HandlesApiResponse from './Contracts/HandlesApiResponse';
import type ApiCaller from './Contracts/ApiCaller';
import type Configuration from './Contracts/Configuration';
import type {
    Attributes,
    AttributeKeys,
    SimpleAttributes,
    SimpleAttributeKeys,
    RawAttributes
} from './Calliope/Concerns/HasAttributes';
import type FactoryHooks from './Contracts/FactoryHooks';
import type { CastType } from './Calliope/Concerns/CastsAttributes';
import type { QueryParams } from './Calliope/Concerns/BuildsQuery';
import type FormatsQueryParameters from './Contracts/FormatsQueryParameters';
import type { ApiResponse } from './Contracts/HandlesApiResponse';
import type { Events, Listener } from './Support/EventEmitter';
<<<<<<< HEAD
import type { Method, CustomHeaders } from './Calliope/Concerns/CallsApi';
import type { ResolvableAttributes } from './Calliope/Factory/FactoryBuilder';
=======
import type { Method } from './Calliope/Concerns/CallsApi';
>>>>>>> 88280514

export type {
    AttributeCaster,
    ApiCaller,
    HandlesApiResponse,
    Configuration,
    Attributes,
    FactoryHooks,
    CastType,
    QueryParams,
    FormatsQueryParameters,
    ApiResponse,
    Events,
    Listener,
    AttributeKeys,
<<<<<<< HEAD
    Method,
    SimpleAttributes,
    SimpleAttributeKeys,
    CustomHeaders,
    RawAttributes,
    ResolvableAttributes
=======
    Method
>>>>>>> 88280514
};

export * from './Support/type';
export * from './Support/array';
export * from './Support/string';
export * from './Support/function';
export * from './Support/initialiser';
<|MERGE_RESOLUTION|>--- conflicted
+++ resolved
@@ -1,77 +1,63 @@
-import Model from './Calliope/Model';
-import Collection from './Support/Collection';
-import ModelCollection from './Calliope/ModelCollection';
-import Paginator from './Support/Paginator';
-import GlobalConfig from './Support/GlobalConfig';
-import Factory from './Calliope/Factory/Factory';
-import ApiResponseHandler from './Services/ApiResponseHandler';
-import API from './Services/API';
-import EventEmitter from './Support/EventEmitter';
-
-export {
-    Model,
-    Collection,
-    ModelCollection,
-    Paginator,
-    GlobalConfig,
-    Factory,
-    ApiResponseHandler,
-    API,
-    EventEmitter
-};
-
-import type AttributeCaster from './Contracts/AttributeCaster';
-import type HandlesApiResponse from './Contracts/HandlesApiResponse';
-import type ApiCaller from './Contracts/ApiCaller';
-import type Configuration from './Contracts/Configuration';
-import type {
-    Attributes,
-    AttributeKeys,
-    SimpleAttributes,
-    SimpleAttributeKeys,
-    RawAttributes
-} from './Calliope/Concerns/HasAttributes';
-import type FactoryHooks from './Contracts/FactoryHooks';
-import type { CastType } from './Calliope/Concerns/CastsAttributes';
-import type { QueryParams } from './Calliope/Concerns/BuildsQuery';
-import type FormatsQueryParameters from './Contracts/FormatsQueryParameters';
-import type { ApiResponse } from './Contracts/HandlesApiResponse';
-import type { Events, Listener } from './Support/EventEmitter';
-<<<<<<< HEAD
-import type { Method, CustomHeaders } from './Calliope/Concerns/CallsApi';
-import type { ResolvableAttributes } from './Calliope/Factory/FactoryBuilder';
-=======
-import type { Method } from './Calliope/Concerns/CallsApi';
->>>>>>> 88280514
-
-export type {
-    AttributeCaster,
-    ApiCaller,
-    HandlesApiResponse,
-    Configuration,
-    Attributes,
-    FactoryHooks,
-    CastType,
-    QueryParams,
-    FormatsQueryParameters,
-    ApiResponse,
-    Events,
-    Listener,
-    AttributeKeys,
-<<<<<<< HEAD
-    Method,
-    SimpleAttributes,
-    SimpleAttributeKeys,
-    CustomHeaders,
-    RawAttributes,
-    ResolvableAttributes
-=======
-    Method
->>>>>>> 88280514
-};
-
-export * from './Support/type';
-export * from './Support/array';
-export * from './Support/string';
-export * from './Support/function';
-export * from './Support/initialiser';
+import Model from './Calliope/Model';
+import Collection from './Support/Collection';
+import ModelCollection from './Calliope/ModelCollection';
+import Paginator from './Support/Paginator';
+import GlobalConfig from './Support/GlobalConfig';
+import Factory from './Calliope/Factory/Factory';
+import ApiResponseHandler from './Services/ApiResponseHandler';
+import API from './Services/API';
+import EventEmitter from './Support/EventEmitter';
+
+export {
+    Model,
+    Collection,
+    ModelCollection,
+    Paginator,
+    GlobalConfig,
+    Factory,
+    ApiResponseHandler,
+    API,
+    EventEmitter
+};
+
+import type AttributeCaster from './Contracts/AttributeCaster';
+import type HandlesApiResponse from './Contracts/HandlesApiResponse';
+import type ApiCaller from './Contracts/ApiCaller';
+import type Configuration from './Contracts/Configuration';
+import type {
+    Attributes,
+    AttributeKeys,
+    SimpleAttributes,
+    SimpleAttributeKeys,
+    RawAttributes
+} from './Calliope/Concerns/HasAttributes';
+import type FactoryHooks from './Contracts/FactoryHooks';
+import type { CastType } from './Calliope/Concerns/CastsAttributes';
+import type { QueryParams } from './Calliope/Concerns/BuildsQuery';
+import type FormatsQueryParameters from './Contracts/FormatsQueryParameters';
+import type { ApiResponse } from './Contracts/HandlesApiResponse';
+import type { Events, Listener } from './Support/EventEmitter';
+import type { Method } from './Calliope/Concerns/CallsApi';
+
+export type {
+    AttributeCaster,
+    ApiCaller,
+    HandlesApiResponse,
+    Configuration,
+    Attributes,
+    FactoryHooks,
+    CastType,
+    QueryParams,
+    FormatsQueryParameters,
+    ApiResponse,
+    Events,
+    Listener,
+    AttributeKeys,
+    Method
+};
+
+export * from './Support/type';
+export * from './Support/array';
+export * from './Support/string';
+export * from './Support/function';
+export * from './Support/initialiser';