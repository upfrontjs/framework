--- conflicted
+++ resolved
@@ -1,260 +1,256 @@
-import API from '../../src/Services/API';
-import { config as globalConfig } from '../setupTests';
-<<<<<<< HEAD
-import type { CustomHeaders, Method } from '../../src/Calliope/Concerns/CallsApi';
-=======
-import type { Method } from '../../src/Calliope/Concerns/CallsApi';
->>>>>>> 88280514
-import { finish } from '../../src/Support/string';
-import InvalidArgumentException from '../../src/Exceptions/InvalidArgumentException';
-
-const url = finish(String(globalConfig.get('baseEndPoint')), '/') + 'users';
-
-class APITester extends API {
-    public async getConfig(
-        endpoint: string,
-        method: Method,
-        data?: FormData | Record<string, unknown>,
-        customHeaders?: CustomHeaders
-    ): Promise<{ url: string; requestInit: RequestInit }> {
-        return this.initConfig(endpoint, method, data, customHeaders);
-    }
-}
-
-let api: APITester;
-
-describe('API', () => {
-    beforeEach(() => {
-        api = new APITester();
-    });
-
-    describe('initConfig()', () => {
-        it('should encode get parameters correctly', async () => {
-            const config = await api.getConfig(url, 'get', {
-                nested: {
-                    objects: [
-                        { id: 1 },
-                        { id: 2 }
-                    ]
-                },
-                array: [1, 2]
-            });
-
-            expect(config.url).toBe(
-                url
-                + '?'
-                + 'nested[objects][][id]=1&nested[objects][][id]=2&array[]=1&array[]=2'
-            );
-        });
-
-        it('should merge in config into the RequestInit from requestOptions', async () => {
-            Object.defineProperty(api, 'requestOptions', {
-                value: {
-                    body: 'merged value'
-                }
-            });
-
-            const config = (await api.getConfig(url, 'post')).requestInit;
-
-            expect(config.body).toBe('merged value');
-        });
-
-        it('should override requestOptions.body if data is given', async () => {
-            Object.defineProperty(api, 'requestOptions', {
-                value: {
-                    body: 'merged value'
-                }
-            });
-
-            const config = (await api.getConfig(url, 'post', { someAttribute: 'original value' })).requestInit;
-
-            expect(config.body).toStrictEqual(JSON.stringify({ someAttribute: 'original value' }));
-        });
-
-        it('should merge the initRequest method return value if defined', async () => {
-            Object.defineProperty(api, 'initRequest', {
-                value: {
-                    body: 'merged value'
-                },
-                writable: true
-            });
-
-            let config = (await api.getConfig(url, 'post')).requestInit;
-
-            // only merge in if initRequest it is a function and it returns an object
-            expect(config.body).toBeUndefined();
-
-            api.initRequest = () => ({ body: 'merged value' });
-
-            config = (await api.getConfig(url, 'post')).requestInit;
-
-            expect(config.body).toBe('merged value');
-        });
-
-        it('should merge the initRequest method return value if defined as async', async () => {
-            api.initRequest = async () => Promise.resolve({ body: 'merged value' });
-
-            const config = (await api.getConfig(url, 'post')).requestInit;
-
-            expect(config.body).toBe('merged value');
-        });
-
-        it('should parse out the headers if previously merged in', async () => {
-            Object.defineProperty(api, 'requestOptions', {
-                value: {
-                    headers: { custom: ['header'] }
-                }
-            });
-
-            const config = (await api.getConfig(url, 'post')).requestInit;
-
-            // @ts-expect-error
-            expect(config.headers.has('custom')).toBe(true);
-        });
-
-        it('should remove the merged in body if it is a get method', async () => {
-            Object.defineProperty(api, 'requestOptions', {
-                value: {
-                    body: 'value'
-                }
-            });
-
-            const config = (await api.getConfig(url, 'get')).requestInit;
-
-            expect(config.body).toBeUndefined();
-        });
-
-        it('should stringify the given data', async () => {
-            const data = { custom: 'value' };
-            const config = (await api.getConfig(url, 'post', data)).requestInit;
-
-            expect(config.body).toBe(JSON.stringify(data));
-            // @ts-expect-error
-            expect(config.headers.get('Content-Type')).toBe('application/json; charset="utf-8"');
-        });
-
-        it('should process the given custom headers', async () => {
-            const header: CustomHeaders = { custom: 'header' };
-            const config = (await api.getConfig(url, 'post', undefined, header)).requestInit;
-
-            // @ts-expect-error
-            expect(config.headers.get('custom')).toBe('header');
-
-            header.custom = ['multiple', 'values'];
-
-            const newConfig = (await api.getConfig(url, 'post', undefined, header)).requestInit;
-
-            // @ts-expect-error
-            expect(newConfig.headers.get('custom')).toBe(header.custom.join(', '));
-        });
-
-        it('should throw an error for value not of string type', async () => {
-            const header: Record<string, null[] | null> = { custom: null };
-            // @ts-expect-error
-            await expect(async () => api.getConfig(url, 'post', undefined, header))
-                .rejects
-                .toThrow(new InvalidArgumentException('For \'custom\' expected type string, got: object'));
-        });
-
-        it('should merge in headers from the config if set', async () => {
-            globalConfig.set('headers', { 'custom-header': 'value' });
-
-            const initConfig = (await api.getConfig(url, 'post')).requestInit;
-
-            // @ts-expect-error
-            expect(initConfig.headers.has('custom-header')).toBe(true);
-
-            // @ts-expect-error
-            expect(initConfig.headers.get('custom-header')).toBe('value');
-
-            globalConfig.unset('headers');
-        });
-
-        it('should set the Accept header if not already set', async () => {
-            /* eslint-disable @typescript-eslint/naming-convention */
-            let config = (await api.getConfig(url, 'post', {})).requestInit;
-
-            // @ts-expect-error
-            expect(config.headers.get('Accept')).toBe('application/json');
-
-            config = (await api.getConfig(url, 'post', {}, { 'Accept': 'myArgumentValue' })).requestInit;
-            // @ts-expect-error
-            expect(config.headers.get('Accept')).toBe('myArgumentValue');
-
-            globalConfig.set('headers', { 'Accept': 'myGlobalValue' });
-            config = (await api.getConfig(url, 'post', {})).requestInit;
-            // @ts-expect-error
-            expect(config.headers.get('Accept')).toBe('myGlobalValue');
-            globalConfig.unset('headers');
-
-            Object.defineProperty(api, 'requestOptions', {
-                value: {
-                    headers: { Accept: 'myRequestOptionValue' }
-                } as Partial<RequestInit>,
-                configurable: true
-            });
-            config = (await api.getConfig(url, 'post', {})).requestInit;
-            // @ts-expect-error
-            expect(config.headers.get('Accept')).toBe('myRequestOptionValue');
-            delete api.requestOptions;
-
-            Object.defineProperty(api, 'initRequest', {
-                value: (
-                    /* eslint-disable @typescript-eslint/no-unused-vars */
-                    _url: string,
-                    _method: 'delete' | 'get' | 'patch' | 'post' | 'put',
-                    _data?: FormData | Record<string, unknown>
-                    /* eslint-enable @typescript-eslint/no-unused-vars */
-                ): Partial<RequestInit> => {
-                    return {
-                        headers: { Accept: 'myInitRequestValue' }
-                    };
-                },
-                configurable: true
-            });
-            config = (await api.getConfig(url, 'post', {})).requestInit;
-            // @ts-expect-error
-            expect(config.headers.get('Accept')).toBe('myInitRequestValue');
-            delete api.initRequest;
-
-            /* eslint-enable @typescript-eslint/naming-convention */
-        });
-
-        it('should set the method to GET if it got removed', async () => {
-            Object.defineProperty(api, 'requestOptions', {
-                value: {
-                    method: undefined
-                } as Partial<RequestInit>,
-                configurable: true
-            });
-            let config = (await api.getConfig(url, 'get', {})).requestInit;
-
-            expect(config.method).toBe('GET');
-            delete api.requestOptions;
-
-            Object.defineProperty(api, 'initRequest', {
-                value: (
-                    /* eslint-disable @typescript-eslint/no-unused-vars */
-                    _url: string,
-                    _method: 'delete' | 'get' | 'patch' | 'post' | 'put',
-                    _data?: FormData | Record<string, unknown>
-                    /* eslint-enable @typescript-eslint/no-unused-vars */
-                ): Partial<RequestInit> => {
-                    return {
-                        method: undefined
-                    };
-                },
-                configurable: true
-            });
-            config = (await api.getConfig(url, 'post', {})).requestInit;
-            expect(config.method).toBe('GET');
-            delete api.initRequest;
-        });
-    });
-
-    describe('call()', () => {
-        it('should return a promise', () => {
-            expect(api.call(url, 'GET')).toBeInstanceOf(Promise);
-        });
-    });
-});
+import API from '../../src/Services/API';
+import { config as globalConfig } from '../setupTests';
+import type { Method } from '../../src/Calliope/Concerns/CallsApi';
+import { finish } from '../../src/Support/string';
+import InvalidArgumentException from '../../src/Exceptions/InvalidArgumentException';
+
+const url = finish(String(globalConfig.get('baseEndPoint')), '/') + 'users';
+
+class APITester extends API {
+    public async getConfig(
+        endpoint: string,
+        method: Method,
+        data?: FormData | Record<string, unknown>,
+        customHeaders?: CustomHeaders
+    ): Promise<{ url: string; requestInit: RequestInit }> {
+        return this.initConfig(endpoint, method, data, customHeaders);
+    }
+}
+
+let api: APITester;
+
+describe('API', () => {
+    beforeEach(() => {
+        api = new APITester();
+    });
+
+    describe('initConfig()', () => {
+        it('should encode get parameters correctly', async () => {
+            const config = await api.getConfig(url, 'get', {
+                nested: {
+                    objects: [
+                        { id: 1 },
+                        { id: 2 }
+                    ]
+                },
+                array: [1, 2]
+            });
+
+            expect(config.url).toBe(
+                url
+                + '?'
+                + 'nested[objects][][id]=1&nested[objects][][id]=2&array[]=1&array[]=2'
+            );
+        });
+
+        it('should merge in config into the RequestInit from requestOptions', async () => {
+            Object.defineProperty(api, 'requestOptions', {
+                value: {
+                    body: 'merged value'
+                }
+            });
+
+            const config = (await api.getConfig(url, 'post')).requestInit;
+
+            expect(config.body).toBe('merged value');
+        });
+
+        it('should override requestOptions.body if data is given', async () => {
+            Object.defineProperty(api, 'requestOptions', {
+                value: {
+                    body: 'merged value'
+                }
+            });
+
+            const config = (await api.getConfig(url, 'post', { someAttribute: 'original value' })).requestInit;
+
+            expect(config.body).toStrictEqual(JSON.stringify({ someAttribute: 'original value' }));
+        });
+
+        it('should merge the initRequest method return value if defined', async () => {
+            Object.defineProperty(api, 'initRequest', {
+                value: {
+                    body: 'merged value'
+                },
+                writable: true
+            });
+
+            let config = (await api.getConfig(url, 'post')).requestInit;
+
+            // only merge in if initRequest it is a function and it returns an object
+            expect(config.body).toBeUndefined();
+
+            api.initRequest = () => ({ body: 'merged value' });
+
+            config = (await api.getConfig(url, 'post')).requestInit;
+
+            expect(config.body).toBe('merged value');
+        });
+
+        it('should merge the initRequest method return value if defined as async', async () => {
+            api.initRequest = async () => Promise.resolve({ body: 'merged value' });
+
+            const config = (await api.getConfig(url, 'post')).requestInit;
+
+            expect(config.body).toBe('merged value');
+        });
+
+        it('should parse out the headers if previously merged in', async () => {
+            Object.defineProperty(api, 'requestOptions', {
+                value: {
+                    headers: { custom: ['header'] }
+                }
+            });
+
+            const config = (await api.getConfig(url, 'post')).requestInit;
+
+            // @ts-expect-error
+            expect(config.headers.has('custom')).toBe(true);
+        });
+
+        it('should remove the merged in body if it is a get method', async () => {
+            Object.defineProperty(api, 'requestOptions', {
+                value: {
+                    body: 'value'
+                }
+            });
+
+            const config = (await api.getConfig(url, 'get')).requestInit;
+
+            expect(config.body).toBeUndefined();
+        });
+
+        it('should stringify the given data', async () => {
+            const data = { custom: 'value' };
+            const config = (await api.getConfig(url, 'post', data)).requestInit;
+
+            expect(config.body).toBe(JSON.stringify(data));
+            // @ts-expect-error
+            expect(config.headers.get('Content-Type')).toBe('application/json; charset="utf-8"');
+        });
+
+        it('should process the given custom headers', async () => {
+            const header: CustomHeaders = { custom: 'header' };
+            const config = (await api.getConfig(url, 'post', undefined, header)).requestInit;
+
+            // @ts-expect-error
+            expect(config.headers.get('custom')).toBe('header');
+
+            header.custom = ['multiple', 'values'];
+
+            const newConfig = (await api.getConfig(url, 'post', undefined, header)).requestInit;
+
+            // @ts-expect-error
+            expect(newConfig.headers.get('custom')).toBe(header.custom.join(', '));
+        });
+
+        it('should throw an error for value not of string type', async () => {
+            const header: Record<string, null[] | null> = { custom: null };
+            // @ts-expect-error
+            await expect(async () => api.getConfig(url, 'post', undefined, header))
+                .rejects
+                .toThrow(new InvalidArgumentException('For \'custom\' expected type string, got: object'));
+        });
+
+        it('should merge in headers from the config if set', async () => {
+            globalConfig.set('headers', { 'custom-header': 'value' });
+
+            const initConfig = (await api.getConfig(url, 'post')).requestInit;
+
+            // @ts-expect-error
+            expect(initConfig.headers.has('custom-header')).toBe(true);
+
+            // @ts-expect-error
+            expect(initConfig.headers.get('custom-header')).toBe('value');
+
+            globalConfig.unset('headers');
+        });
+
+        it('should set the Accept header if not already set', async () => {
+            /* eslint-disable @typescript-eslint/naming-convention */
+            let config = (await api.getConfig(url, 'post', {})).requestInit;
+
+            // @ts-expect-error
+            expect(config.headers.get('Accept')).toBe('application/json');
+
+            config = (await api.getConfig(url, 'post', {}, { 'Accept': 'myArgumentValue' })).requestInit;
+            // @ts-expect-error
+            expect(config.headers.get('Accept')).toBe('myArgumentValue');
+
+            globalConfig.set('headers', { 'Accept': 'myGlobalValue' });
+            config = (await api.getConfig(url, 'post', {})).requestInit;
+            // @ts-expect-error
+            expect(config.headers.get('Accept')).toBe('myGlobalValue');
+            globalConfig.unset('headers');
+
+            Object.defineProperty(api, 'requestOptions', {
+                value: {
+                    headers: { Accept: 'myRequestOptionValue' }
+                } as Partial<RequestInit>,
+                configurable: true
+            });
+            config = (await api.getConfig(url, 'post', {})).requestInit;
+            // @ts-expect-error
+            expect(config.headers.get('Accept')).toBe('myRequestOptionValue');
+            delete api.requestOptions;
+
+            Object.defineProperty(api, 'initRequest', {
+                value: (
+                    /* eslint-disable @typescript-eslint/no-unused-vars */
+                    _url: string,
+                    _method: 'delete' | 'get' | 'patch' | 'post' | 'put',
+                    _data?: FormData | Record<string, unknown>
+                    /* eslint-enable @typescript-eslint/no-unused-vars */
+                ): Partial<RequestInit> => {
+                    return {
+                        headers: { Accept: 'myInitRequestValue' }
+                    };
+                },
+                configurable: true
+            });
+            config = (await api.getConfig(url, 'post', {})).requestInit;
+            // @ts-expect-error
+            expect(config.headers.get('Accept')).toBe('myInitRequestValue');
+            delete api.initRequest;
+
+            /* eslint-enable @typescript-eslint/naming-convention */
+        });
+
+        it('should set the method to GET if it got removed', async () => {
+            Object.defineProperty(api, 'requestOptions', {
+                value: {
+                    method: undefined
+                } as Partial<RequestInit>,
+                configurable: true
+            });
+            let config = (await api.getConfig(url, 'get', {})).requestInit;
+
+            expect(config.method).toBe('GET');
+            delete api.requestOptions;
+
+            Object.defineProperty(api, 'initRequest', {
+                value: (
+                    /* eslint-disable @typescript-eslint/no-unused-vars */
+                    _url: string,
+                    _method: 'delete' | 'get' | 'patch' | 'post' | 'put',
+                    _data?: FormData | Record<string, unknown>
+                    /* eslint-enable @typescript-eslint/no-unused-vars */
+                ): Partial<RequestInit> => {
+                    return {
+                        method: undefined
+                    };
+                },
+                configurable: true
+            });
+            config = (await api.getConfig(url, 'post', {})).requestInit;
+            expect(config.method).toBe('GET');
+            delete api.initRequest;
+        });
+    });
+
+    describe('call()', () => {
+        it('should return a promise', () => {
+            expect(api.call(url, 'GET')).toBeInstanceOf(Promise);
+        });
+    });
+});