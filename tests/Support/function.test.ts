import * as func from '../../src/Support/function';
import { types } from '../test-helpers';
import User from '../mock/Models/User';
<<<<<<< HEAD
=======
import Team from '../mock/Models/Team';
import Shift from '../mock/Models/Shift';
>>>>>>> cc8753eb

describe('function helpers', () => {
    describe('isObjectLiteral()', () => {
        const typesWithoutObjectLiteral = types.filter(t => !t
            || Object(t) !== t
            || t instanceof Function
            || Array.isArray(t)
        );

        it('should correctly evaluate if types are object literals', () => {
            typesWithoutObjectLiteral.forEach(type => {
                expect(func.isObjectLiteral(type)).toBe(false);
            });

            expect(func.isObjectLiteral({})).toBe(true);
        });
    });

    describe('isUserLandClass()', () => {
        const typesWithoutClass = types.filter(t => !/^\s*class\s+/.test(String(t)));
        // eslint-disable-next-line jest/require-hook
        typesWithoutClass.push('class MyClass {'); // see if it checks for more than just the toString()

        it('should correctly evaluate if types are user defined classes', () => {
            typesWithoutClass.forEach(type => {
                expect(func.isUserLandClass(type)).toBe(false);
            });

            // eslint-disable-next-line @typescript-eslint/no-extraneous-class
            expect(func.isUserLandClass(class C {})).toBe(true);
        });
    });

    describe('transformKeys()', () => {
        /* eslint-disable @typescript-eslint/naming-convention */
        it('should convert to camelCase by default', () => {
            const serverCasedObj = {
                start_date: 'Monday'
            };

            expect(func.transformKeys(serverCasedObj)).toStrictEqual({ startDate: 'Monday' });
        });

        it('should convert nested array of objects\' keys', () => {
            let serverCasedObj = {
                sub_objects: [
                    {
                        my_key: 'value'
                    }
                ]
            } as Record<string, any>;

            serverCasedObj = func.transformKeys(serverCasedObj);

            expect(serverCasedObj).toStrictEqual({ subObjects: [{ myKey: 'value' }] });

            serverCasedObj.subObjects.push([]);
            serverCasedObj.subObjects.push(new User());
            serverCasedObj = func.transformKeys(serverCasedObj, 'snake');

            // doesn't transform built in construct
            expect(serverCasedObj.sub_objects[1].findIndex).toBeDefined();
            expect(serverCasedObj.sub_objects[1].find_index).toBeUndefined();

            // doesn't transform upfront model
            expect(serverCasedObj.sub_objects[2].get_endpoint).toBeUndefined();
            expect(serverCasedObj.sub_objects[2].getEndpoint).toBeDefined();
            expect(serverCasedObj.sub_objects[2].attribute_casing).toBeUndefined();
            expect(serverCasedObj.sub_objects[2].getEndpoint).toBeDefined();
        });

        it('should convert to snake_case on \'snake\' casing argument', () => {
            const serverCasedObj = {
                startDate: 'Monday'
            };

            expect(func.transformKeys(serverCasedObj, 'snake')).toStrictEqual({ start_date: 'Monday' });
        });

        it('should not transform prototype chain keys', () => {
            const object = {
                theProperty: 1,
                nestedConstructor: Object
            };

            const transformedObj = func.transformKeys(object, 'snake');
            expect(transformedObj.the_property).toBe(1);
            expect(transformedObj.theProperty).toBeUndefined();
            expect(transformedObj.nested_constructor).toStrictEqual(Object);
            expect(transformedObj.nestedConstructor).toBeUndefined();
            expect(transformedObj.nested_constructor.define_property).toBeUndefined();
            expect(transformedObj.nested_constructor.defineProperty).toBeDefined();
        });
        /* eslint-enable @typescript-eslint/naming-convention */
    });

    describe('retry()', () => {
        // eslint-disable-next-line jest/require-hook
        let triesCount = 0;

        /**
         * Function resolving on last try
         * @param attemptToResolveOn
         */
        const tryFunc = async (attemptToResolveOn: number) => {
            triesCount++;

            // eslint-disable-next-line jest/no-conditional-in-test
            if (triesCount !== attemptToResolveOn) {
                throw new Error('Error');
            }

            return Promise.resolve('Success');
        };

        beforeEach(() => {
            triesCount = 0;
        });

        it('should retry the given number of times', async () => {
            await func.retry(async () => tryFunc(4), 3);

            expect(triesCount).toBe(4);
        });

        it('should return the value as soon as it resolves', async () => {
            const result = await func.retry(async () => tryFunc(2), 3);

            expect(triesCount).toBe(2);
            expect(result).toBe('Success');
        });

        it('should wait the the given number of ms before the next attempt', async () => {
            jest.useRealTimers();
            const startTime = performance.now();
            await func.retry(async () => tryFunc(3), 3, 10);

            // or grater because the time it takes to run the function
            expect(performance.now() - startTime).toBeGreaterThanOrEqual(20);

<<<<<<< HEAD
            jest.useFakeTimers('modern');
=======
            jest.useFakeTimers();
>>>>>>> cc8753eb
        });

        it('should accept a closure for timeout and should pass the attempt number to it', async () => {
            jest.useRealTimers();
            const mock = jest.fn(() => 10);

            await func.retry(async () => tryFunc(3), 3, mock);
            expect(mock).toHaveBeenCalledTimes(2);
            expect(mock).toHaveBeenNthCalledWith(1, 1);
            expect(mock).toHaveBeenNthCalledWith(2, 2);

<<<<<<< HEAD
            jest.useFakeTimers('modern');
=======
            jest.useFakeTimers();
        });
    });

    describe('dataGet()', () => {
        it('should handle arrays', () => {
            expect(func.dataGet(['a', 'b', 'c'], '1')).toBe('b');
        });

        it('should handle objects', () => {
            const obj = {
                key: 'value'
            };

            expect(func.dataGet(obj, 'key')).toBe('value');
        });

        it('should handle complex structures', () => {
            const complexStructure = Team.factory().with(
                User.factory().with(Shift.factory().attributes({ id: 1 }))
            ).makeMany();

            expect(func.dataGet(complexStructure, '0.users.0.shifts.0.id')).toBe(1);
>>>>>>> cc8753eb
        });
    });
});
<|MERGE_RESOLUTION|>--- conflicted
+++ resolved
@@ -1,194 +1,183 @@
-import * as func from '../../src/Support/function';
-import { types } from '../test-helpers';
-import User from '../mock/Models/User';
-<<<<<<< HEAD
-=======
-import Team from '../mock/Models/Team';
-import Shift from '../mock/Models/Shift';
->>>>>>> cc8753eb
-
-describe('function helpers', () => {
-    describe('isObjectLiteral()', () => {
-        const typesWithoutObjectLiteral = types.filter(t => !t
-            || Object(t) !== t
-            || t instanceof Function
-            || Array.isArray(t)
-        );
-
-        it('should correctly evaluate if types are object literals', () => {
-            typesWithoutObjectLiteral.forEach(type => {
-                expect(func.isObjectLiteral(type)).toBe(false);
-            });
-
-            expect(func.isObjectLiteral({})).toBe(true);
-        });
-    });
-
-    describe('isUserLandClass()', () => {
-        const typesWithoutClass = types.filter(t => !/^\s*class\s+/.test(String(t)));
-        // eslint-disable-next-line jest/require-hook
-        typesWithoutClass.push('class MyClass {'); // see if it checks for more than just the toString()
-
-        it('should correctly evaluate if types are user defined classes', () => {
-            typesWithoutClass.forEach(type => {
-                expect(func.isUserLandClass(type)).toBe(false);
-            });
-
-            // eslint-disable-next-line @typescript-eslint/no-extraneous-class
-            expect(func.isUserLandClass(class C {})).toBe(true);
-        });
-    });
-
-    describe('transformKeys()', () => {
-        /* eslint-disable @typescript-eslint/naming-convention */
-        it('should convert to camelCase by default', () => {
-            const serverCasedObj = {
-                start_date: 'Monday'
-            };
-
-            expect(func.transformKeys(serverCasedObj)).toStrictEqual({ startDate: 'Monday' });
-        });
-
-        it('should convert nested array of objects\' keys', () => {
-            let serverCasedObj = {
-                sub_objects: [
-                    {
-                        my_key: 'value'
-                    }
-                ]
-            } as Record<string, any>;
-
-            serverCasedObj = func.transformKeys(serverCasedObj);
-
-            expect(serverCasedObj).toStrictEqual({ subObjects: [{ myKey: 'value' }] });
-
-            serverCasedObj.subObjects.push([]);
-            serverCasedObj.subObjects.push(new User());
-            serverCasedObj = func.transformKeys(serverCasedObj, 'snake');
-
-            // doesn't transform built in construct
-            expect(serverCasedObj.sub_objects[1].findIndex).toBeDefined();
-            expect(serverCasedObj.sub_objects[1].find_index).toBeUndefined();
-
-            // doesn't transform upfront model
-            expect(serverCasedObj.sub_objects[2].get_endpoint).toBeUndefined();
-            expect(serverCasedObj.sub_objects[2].getEndpoint).toBeDefined();
-            expect(serverCasedObj.sub_objects[2].attribute_casing).toBeUndefined();
-            expect(serverCasedObj.sub_objects[2].getEndpoint).toBeDefined();
-        });
-
-        it('should convert to snake_case on \'snake\' casing argument', () => {
-            const serverCasedObj = {
-                startDate: 'Monday'
-            };
-
-            expect(func.transformKeys(serverCasedObj, 'snake')).toStrictEqual({ start_date: 'Monday' });
-        });
-
-        it('should not transform prototype chain keys', () => {
-            const object = {
-                theProperty: 1,
-                nestedConstructor: Object
-            };
-
-            const transformedObj = func.transformKeys(object, 'snake');
-            expect(transformedObj.the_property).toBe(1);
-            expect(transformedObj.theProperty).toBeUndefined();
-            expect(transformedObj.nested_constructor).toStrictEqual(Object);
-            expect(transformedObj.nestedConstructor).toBeUndefined();
-            expect(transformedObj.nested_constructor.define_property).toBeUndefined();
-            expect(transformedObj.nested_constructor.defineProperty).toBeDefined();
-        });
-        /* eslint-enable @typescript-eslint/naming-convention */
-    });
-
-    describe('retry()', () => {
-        // eslint-disable-next-line jest/require-hook
-        let triesCount = 0;
-
-        /**
-         * Function resolving on last try
-         * @param attemptToResolveOn
-         */
-        const tryFunc = async (attemptToResolveOn: number) => {
-            triesCount++;
-
-            // eslint-disable-next-line jest/no-conditional-in-test
-            if (triesCount !== attemptToResolveOn) {
-                throw new Error('Error');
-            }
-
-            return Promise.resolve('Success');
-        };
-
-        beforeEach(() => {
-            triesCount = 0;
-        });
-
-        it('should retry the given number of times', async () => {
-            await func.retry(async () => tryFunc(4), 3);
-
-            expect(triesCount).toBe(4);
-        });
-
-        it('should return the value as soon as it resolves', async () => {
-            const result = await func.retry(async () => tryFunc(2), 3);
-
-            expect(triesCount).toBe(2);
-            expect(result).toBe('Success');
-        });
-
-        it('should wait the the given number of ms before the next attempt', async () => {
-            jest.useRealTimers();
-            const startTime = performance.now();
-            await func.retry(async () => tryFunc(3), 3, 10);
-
-            // or grater because the time it takes to run the function
-            expect(performance.now() - startTime).toBeGreaterThanOrEqual(20);
-
-<<<<<<< HEAD
-            jest.useFakeTimers('modern');
-=======
-            jest.useFakeTimers();
->>>>>>> cc8753eb
-        });
-
-        it('should accept a closure for timeout and should pass the attempt number to it', async () => {
-            jest.useRealTimers();
-            const mock = jest.fn(() => 10);
-
-            await func.retry(async () => tryFunc(3), 3, mock);
-            expect(mock).toHaveBeenCalledTimes(2);
-            expect(mock).toHaveBeenNthCalledWith(1, 1);
-            expect(mock).toHaveBeenNthCalledWith(2, 2);
-
-<<<<<<< HEAD
-            jest.useFakeTimers('modern');
-=======
-            jest.useFakeTimers();
-        });
-    });
-
-    describe('dataGet()', () => {
-        it('should handle arrays', () => {
-            expect(func.dataGet(['a', 'b', 'c'], '1')).toBe('b');
-        });
-
-        it('should handle objects', () => {
-            const obj = {
-                key: 'value'
-            };
-
-            expect(func.dataGet(obj, 'key')).toBe('value');
-        });
-
-        it('should handle complex structures', () => {
-            const complexStructure = Team.factory().with(
-                User.factory().with(Shift.factory().attributes({ id: 1 }))
-            ).makeMany();
-
-            expect(func.dataGet(complexStructure, '0.users.0.shifts.0.id')).toBe(1);
->>>>>>> cc8753eb
-        });
-    });
-});
+import * as func from '../../src/Support/function';
+import { types } from '../test-helpers';
+import User from '../mock/Models/User';
+import Team from '../mock/Models/Team';
+import Shift from '../mock/Models/Shift';
+
+describe('function helpers', () => {
+    describe('isObjectLiteral()', () => {
+        const typesWithoutObjectLiteral = types.filter(t => !t
+            || Object(t) !== t
+            || t instanceof Function
+            || Array.isArray(t)
+        );
+
+        it('should correctly evaluate if types are object literals', () => {
+            typesWithoutObjectLiteral.forEach(type => {
+                expect(func.isObjectLiteral(type)).toBe(false);
+            });
+
+            expect(func.isObjectLiteral({})).toBe(true);
+        });
+    });
+
+    describe('isUserLandClass()', () => {
+        const typesWithoutClass = types.filter(t => !/^\s*class\s+/.test(String(t)));
+        // eslint-disable-next-line jest/require-hook
+        typesWithoutClass.push('class MyClass {'); // see if it checks for more than just the toString()
+
+        it('should correctly evaluate if types are user defined classes', () => {
+            typesWithoutClass.forEach(type => {
+                expect(func.isUserLandClass(type)).toBe(false);
+            });
+
+            // eslint-disable-next-line @typescript-eslint/no-extraneous-class
+            expect(func.isUserLandClass(class C {})).toBe(true);
+        });
+    });
+
+    describe('transformKeys()', () => {
+        /* eslint-disable @typescript-eslint/naming-convention */
+        it('should convert to camelCase by default', () => {
+            const serverCasedObj = {
+                start_date: 'Monday'
+            };
+
+            expect(func.transformKeys(serverCasedObj)).toStrictEqual({ startDate: 'Monday' });
+        });
+
+        it('should convert nested array of objects\' keys', () => {
+            let serverCasedObj = {
+                sub_objects: [
+                    {
+                        my_key: 'value'
+                    }
+                ]
+            } as Record<string, any>;
+
+            serverCasedObj = func.transformKeys(serverCasedObj);
+
+            expect(serverCasedObj).toStrictEqual({ subObjects: [{ myKey: 'value' }] });
+
+            serverCasedObj.subObjects.push([]);
+            serverCasedObj.subObjects.push(new User());
+            serverCasedObj = func.transformKeys(serverCasedObj, 'snake');
+
+            // doesn't transform built in construct
+            expect(serverCasedObj.sub_objects[1].findIndex).toBeDefined();
+            expect(serverCasedObj.sub_objects[1].find_index).toBeUndefined();
+
+            // doesn't transform upfront model
+            expect(serverCasedObj.sub_objects[2].get_endpoint).toBeUndefined();
+            expect(serverCasedObj.sub_objects[2].getEndpoint).toBeDefined();
+            expect(serverCasedObj.sub_objects[2].attribute_casing).toBeUndefined();
+            expect(serverCasedObj.sub_objects[2].getEndpoint).toBeDefined();
+        });
+
+        it('should convert to snake_case on \'snake\' casing argument', () => {
+            const serverCasedObj = {
+                startDate: 'Monday'
+            };
+
+            expect(func.transformKeys(serverCasedObj, 'snake')).toStrictEqual({ start_date: 'Monday' });
+        });
+
+        it('should not transform prototype chain keys', () => {
+            const object = {
+                theProperty: 1,
+                nestedConstructor: Object
+            };
+
+            const transformedObj = func.transformKeys(object, 'snake');
+            expect(transformedObj.the_property).toBe(1);
+            expect(transformedObj.theProperty).toBeUndefined();
+            expect(transformedObj.nested_constructor).toStrictEqual(Object);
+            expect(transformedObj.nestedConstructor).toBeUndefined();
+            expect(transformedObj.nested_constructor.define_property).toBeUndefined();
+            expect(transformedObj.nested_constructor.defineProperty).toBeDefined();
+        });
+        /* eslint-enable @typescript-eslint/naming-convention */
+    });
+
+    describe('retry()', () => {
+        // eslint-disable-next-line jest/require-hook
+        let triesCount = 0;
+
+        /**
+         * Function resolving on last try
+         * @param attemptToResolveOn
+         */
+        const tryFunc = async (attemptToResolveOn: number) => {
+            triesCount++;
+
+            // eslint-disable-next-line jest/no-conditional-in-test
+            if (triesCount !== attemptToResolveOn) {
+                throw new Error('Error');
+            }
+
+            return Promise.resolve('Success');
+        };
+
+        beforeEach(() => {
+            triesCount = 0;
+        });
+
+        it('should retry the given number of times', async () => {
+            await func.retry(async () => tryFunc(4), 3);
+
+            expect(triesCount).toBe(4);
+        });
+
+        it('should return the value as soon as it resolves', async () => {
+            const result = await func.retry(async () => tryFunc(2), 3);
+
+            expect(triesCount).toBe(2);
+            expect(result).toBe('Success');
+        });
+
+        it('should wait the the given number of ms before the next attempt', async () => {
+            jest.useRealTimers();
+            const startTime = performance.now();
+            await func.retry(async () => tryFunc(3), 3, 10);
+
+            // or grater because the time it takes to run the function
+            expect(performance.now() - startTime).toBeGreaterThanOrEqual(20);
+
+            jest.useFakeTimers();
+        });
+
+        it('should accept a closure for timeout and should pass the attempt number to it', async () => {
+            jest.useRealTimers();
+            const mock = jest.fn(() => 10);
+
+            await func.retry(async () => tryFunc(3), 3, mock);
+            expect(mock).toHaveBeenCalledTimes(2);
+            expect(mock).toHaveBeenNthCalledWith(1, 1);
+            expect(mock).toHaveBeenNthCalledWith(2, 2);
+
+            jest.useFakeTimers();
+        });
+    });
+
+    describe('dataGet()', () => {
+        it('should handle arrays', () => {
+            expect(func.dataGet(['a', 'b', 'c'], '1')).toBe('b');
+        });
+
+        it('should handle objects', () => {
+            const obj = {
+                key: 'value'
+            };
+
+            expect(func.dataGet(obj, 'key')).toBe('value');
+        });
+
+        it('should handle complex structures', () => {
+            const complexStructure = Team.factory().with(
+                User.factory().with(Shift.factory().attributes({ id: 1 }))
+            ).makeMany();
+
+            expect(func.dataGet(complexStructure, '0.users.0.shifts.0.id')).toBe(1);
+        });
+    });
+});