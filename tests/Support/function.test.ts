import * as func from '../../src/Support/function';
import { types } from '../test-helpers';
import User from '../mock/Models/User';
import Team from '../mock/Models/Team';
import Shift from '../mock/Models/Shift';
import collect from '../../src/Support/initialiser/collect';
import LogicException from '../../src/Exceptions/LogicException';

describe('function helpers', () => {
    describe('isObjectLiteral()', () => {
        const typesWithoutObjectLiteral = types.filter(t => !t
            || Object(t) !== t
            || t instanceof Function
            || Array.isArray(t)
        );

        it('should correctly evaluate if types are object literals', () => {
            typesWithoutObjectLiteral.forEach(type => {
                expect(func.isObjectLiteral(type)).toBe(false);
            });

            expect(func.isObjectLiteral({})).toBe(true);
        });
    });

    describe('isUserLandClass()', () => {
        const typesWithoutClass = types.filter(t => !/^\s*class\s+/.test(String(t)));
        // eslint-disable-next-line jest/require-hook
        typesWithoutClass.push('class MyClass {'); // see if it checks for more than just the toString()

        it('should correctly evaluate if types are user defined classes', () => {
            typesWithoutClass.forEach(type => {
                expect(func.isUserLandClass(type)).toBe(false);
            });

            // eslint-disable-next-line @typescript-eslint/no-extraneous-class
            expect(func.isUserLandClass(class C {})).toBe(true);
        });
    });

    describe('transformKeys()', () => {
        /* eslint-disable @typescript-eslint/naming-convention */
        it('should convert to camelCase by default', () => {
            const serverCasedObj = {
                start_date: 'Monday'
            };

            expect(func.transformKeys(serverCasedObj)).toStrictEqual({ startDate: 'Monday' });
        });

        it('should convert nested array of objects\' keys', () => {
            let snakeCasedObj = {
                sub_objects: [
                    {
                        my_key: 'value'
                    }
                ]
            } as Record<string, any>;

            const camelCasedObj = func.transformKeys(snakeCasedObj);

            expect(camelCasedObj).toStrictEqual({ subObjects: [{ myKey: 'value' }] });

            camelCasedObj.subObjects.push([]);
            camelCasedObj.subObjects.push(new User());
            snakeCasedObj = func.transformKeys(camelCasedObj, 'snake');

            // doesn't transform built in construct
            expect(snakeCasedObj.sub_objects[1].findIndex).toBeDefined();
            expect(snakeCasedObj.sub_objects[1].find_index).toBeUndefined();

            // doesn't transform upfront model
            expect(snakeCasedObj.sub_objects[2].get_endpoint).toBeUndefined();
            expect(snakeCasedObj.sub_objects[2].getEndpoint).toBeDefined();
            expect(snakeCasedObj.sub_objects[2].attribute_casing).toBeUndefined();
            expect(snakeCasedObj.sub_objects[2].getEndpoint).toBeDefined();
        });

        it('should convert to snake_case on \'snake\' casing argument', () => {
            const serverCasedObj = {
                startDate: 'Monday'
            };

            expect(func.transformKeys(serverCasedObj, 'snake')).toStrictEqual({ start_date: 'Monday' });
        });

        it('should not transform prototype chain keys', () => {
            const object = {
                theProperty: 1,
                nestedConstructor: Object
            };

            const transformedObj = func.transformKeys(object, 'snake');
            expect(transformedObj.the_property).toBe(1);
            expect(transformedObj.theProperty).toBeUndefined();
            expect(transformedObj.nested_constructor).toStrictEqual(Object);
            expect(transformedObj.nestedConstructor).toBeUndefined();
            expect(transformedObj.nested_constructor.define_property).toBeUndefined();
            expect(transformedObj.nested_constructor.defineProperty).toBeDefined();
        });
        /* eslint-enable @typescript-eslint/naming-convention */
    });

    describe('retry()', () => {
        // eslint-disable-next-line jest/require-hook
        let triesCount = 0;

        /**
         * Function resolving on last try
         * @param attemptToResolveOn
         */
        const tryFunc = async (attemptToResolveOn: number) => {
            // eslint-disable-next-line jest/no-conditional-in-test
            if (++triesCount !== attemptToResolveOn) {
                throw new Error('More attempts than allowed.');
            }

            return Promise.resolve('Success');
        };

        afterEach(() => {
            triesCount = 0;
        });

        it('should retry the given number of times', async () => {
            await func.retry(async () => tryFunc(4), 3);

            expect(triesCount).toBe(4);
        });

        it('should return the value as soon as it resolves', async () => {
            const result = await func.retry(async () => tryFunc(2), 3);

            expect(triesCount).toBe(2);
            expect(result).toBe('Success');
        });

        it('should wait the the given number of ms before the next attempt', async () => {
            // on node@16 on some architectures (?) it's possible that the runtime is marginally less than 20ms
            // when using real timers, not sure why...
            jest.useFakeTimers({ advanceTimers: 5 });
            const startTime = performance.now();
            await func.retry(async () => tryFunc(3), 3, 10);

            // or grater because the time it takes to run the function
            expect(performance.now() - startTime).toBeGreaterThanOrEqual(20);

            jest.useFakeTimers();
        });

        it('should accept a closure for timeout and should pass the attempt number to it', async () => {
            jest.useRealTimers();
            const mock = jest.fn(() => 10);

            await func.retry(async () => tryFunc(3), 3, mock);
            expect(mock).toHaveBeenCalledTimes(2);
            expect(mock).toHaveBeenNthCalledWith(1, 1);
            expect(mock).toHaveBeenNthCalledWith(2, 2);

            jest.useFakeTimers();
        });

        it('should reject the value if cannot be resolved', async () => {
            await expect(func.retry(async () => Promise.reject(undefined))).rejects.toBeUndefined();
        });

        it('should accept a 4th argument which decides if the function should be retried', async () => {
            await expect(func.retry(
                async () => tryFunc(2),
                1,
                0,
                // eslint-disable-next-line jest/no-conditional-in-test
                (err) => err instanceof Error && err.message === 'More attempts than allowed.'
            )).resolves.toBe('Success');

            await expect(func.retry(
                async () => tryFunc(2),
                1,
                0,
                // eslint-disable-next-line jest/no-conditional-in-test
                (err) => err instanceof LogicException
            )).rejects.toThrow('More attempts than allowed.');
        });

        it('should accept an array of timeouts as the second argument for maxRetries', async () => {
            jest.useFakeTimers({ advanceTimers: 5 });
            const startTime = performance.now();
            await func.retry(async () => tryFunc(4), [10, 20, 30]);
            // or grater because the time it takes to run the function
            expect(performance.now() - startTime).toBeGreaterThanOrEqual(60);

            jest.useFakeTimers();
        });
    });

    describe('dataGet()', () => {
        it('should handle arrays', () => {
            expect(func.dataGet(['a', 'b', 'c'], '1')).toBe('b');
        });

        it('should handle objects', () => {
            const obj = {
                key: 'value'
            };

            expect(func.dataGet(obj, 'key')).toBe('value');
        });

        it('should handle complex structures with deterministic path', () => {
            const complexStructure = Team.factory().with(
                User.factory().with(Shift.factory().attributes({ id: 1 }))
            ).makeMany();

            expect(func.dataGet(complexStructure, '0.users.0.shifts.0.id')).toBe(1);
        });

        it('should return undefined when undefined given', () => {
            expect(func.dataGet(undefined, 'key')).toBeUndefined();
        });

        it('should return multiple values when used on complex structures with *', () => {
            const structure = [
                { id: 1, name: 'test-1' },
                { id: 2, name: 'test-2' }
            ];

            expect(func.dataGet(structure, '*.id')).toStrictEqual([1, 2]);
            expect(func.dataGet(structure, '*')).toStrictEqual(structure);

            const obj = {
                key1: 1,
                key2: 2
            };

            expect(func.dataGet(obj, '*')).toBeUndefined();
            expect(func.dataGet(obj, '*.*')).toBeUndefined();
            expect(func.dataGet(obj, '*.*.key1')).toBeUndefined();

            const matrix = [
                [
                    structure[0]
                ],
                [
                    structure[1]
                ]
            ];

            expect(func.dataGet(matrix, '*')).toStrictEqual(matrix);
            expect(func.dataGet(matrix, '*.*')).toStrictEqual(structure);
            expect(func.dataGet(matrix, '*.*.id')).toStrictEqual([1, 2]);

            const complexStructure = {
                key: [
                    { sub: [{ test: 1 }] },
                    { sub: [{ test: 2 }] }
                ]
            };
            expect(func.dataGet(complexStructure, 'key.*.sub.*.test')).toStrictEqual([1, 2]);

            const threeDArray = [
                [
                    [{ id: 1, name: 'test-1' }]
                ],
                [
                    [{ id: 2, name: 'test-2' }]
                ]
            ];

            expect(func.dataGet(threeDArray, '*.*.*.id')).toStrictEqual([1, 2]);
        });

        it('should return the default value if path not found', () => {
            const structure = [
                { id: 1, name: 'test-1' },
                { id: 2, name: 'test-2' }
            ];

            expect(func.dataGet(structure, '0.users.0.shifts.0.id', 'default')).toBe('default');
        });

        it('should accept key as an array of values', () => {
            const structure = [
                { id: 1, name: 'test-1' },
                { id: 2, name: 'test-2' }
            ];

            expect(func.dataGet(structure, ['*', 'id'])).toStrictEqual([1, 2]);
            expect(func.dataGet(structure, ['*', '0'], 'default')).toBe('default');
        });

<<<<<<< HEAD
        it('should collection as data', () => {
=======
        it('should accept collection as data', () => {
>>>>>>> 49b6ae57
            const collection = collect([{ id: 1, name: 'test-1' }, { id: 2, name: 'test-2' }]);

            expect(func.dataGet(collection, '*.id')).toStrictEqual([1, 2]);
        });

        it('should accept keys as collection', () => {
            const structure = [
                { id: 1, name: 'test-1' },
                { id: 2, name: 'test-2' }
            ];

            expect(func.dataGet(structure, collect(['*', 'id']))).toStrictEqual([1, 2]);
        });
    });

    describe('value()', () => {
        it('should return the return value of the function if function given', () => {
            expect(func.value(() => 1 + 2)).toBe(3);
            expect(func.value(() => true)).toBe(true);
        });

        it('should pass the arguments to the given function', () => {
            const cb = jest.fn();

            func.value(cb, 1, 2);

            expect(cb).toHaveBeenNthCalledWith(1, 1, 2);
        });

        it('should resolve return the value as is if not function', () => {
            expect(func.value(true)).toBe(true);

            // arguments are ignored
            expect(func.value(true, false, true)).toBe(true);
        });
    });
});
<|MERGE_RESOLUTION|>--- conflicted
+++ resolved
@@ -1,332 +1,328 @@
-import * as func from '../../src/Support/function';
-import { types } from '../test-helpers';
-import User from '../mock/Models/User';
-import Team from '../mock/Models/Team';
-import Shift from '../mock/Models/Shift';
-import collect from '../../src/Support/initialiser/collect';
-import LogicException from '../../src/Exceptions/LogicException';
-
-describe('function helpers', () => {
-    describe('isObjectLiteral()', () => {
-        const typesWithoutObjectLiteral = types.filter(t => !t
-            || Object(t) !== t
-            || t instanceof Function
-            || Array.isArray(t)
-        );
-
-        it('should correctly evaluate if types are object literals', () => {
-            typesWithoutObjectLiteral.forEach(type => {
-                expect(func.isObjectLiteral(type)).toBe(false);
-            });
-
-            expect(func.isObjectLiteral({})).toBe(true);
-        });
-    });
-
-    describe('isUserLandClass()', () => {
-        const typesWithoutClass = types.filter(t => !/^\s*class\s+/.test(String(t)));
-        // eslint-disable-next-line jest/require-hook
-        typesWithoutClass.push('class MyClass {'); // see if it checks for more than just the toString()
-
-        it('should correctly evaluate if types are user defined classes', () => {
-            typesWithoutClass.forEach(type => {
-                expect(func.isUserLandClass(type)).toBe(false);
-            });
-
-            // eslint-disable-next-line @typescript-eslint/no-extraneous-class
-            expect(func.isUserLandClass(class C {})).toBe(true);
-        });
-    });
-
-    describe('transformKeys()', () => {
-        /* eslint-disable @typescript-eslint/naming-convention */
-        it('should convert to camelCase by default', () => {
-            const serverCasedObj = {
-                start_date: 'Monday'
-            };
-
-            expect(func.transformKeys(serverCasedObj)).toStrictEqual({ startDate: 'Monday' });
-        });
-
-        it('should convert nested array of objects\' keys', () => {
-            let snakeCasedObj = {
-                sub_objects: [
-                    {
-                        my_key: 'value'
-                    }
-                ]
-            } as Record<string, any>;
-
-            const camelCasedObj = func.transformKeys(snakeCasedObj);
-
-            expect(camelCasedObj).toStrictEqual({ subObjects: [{ myKey: 'value' }] });
-
-            camelCasedObj.subObjects.push([]);
-            camelCasedObj.subObjects.push(new User());
-            snakeCasedObj = func.transformKeys(camelCasedObj, 'snake');
-
-            // doesn't transform built in construct
-            expect(snakeCasedObj.sub_objects[1].findIndex).toBeDefined();
-            expect(snakeCasedObj.sub_objects[1].find_index).toBeUndefined();
-
-            // doesn't transform upfront model
-            expect(snakeCasedObj.sub_objects[2].get_endpoint).toBeUndefined();
-            expect(snakeCasedObj.sub_objects[2].getEndpoint).toBeDefined();
-            expect(snakeCasedObj.sub_objects[2].attribute_casing).toBeUndefined();
-            expect(snakeCasedObj.sub_objects[2].getEndpoint).toBeDefined();
-        });
-
-        it('should convert to snake_case on \'snake\' casing argument', () => {
-            const serverCasedObj = {
-                startDate: 'Monday'
-            };
-
-            expect(func.transformKeys(serverCasedObj, 'snake')).toStrictEqual({ start_date: 'Monday' });
-        });
-
-        it('should not transform prototype chain keys', () => {
-            const object = {
-                theProperty: 1,
-                nestedConstructor: Object
-            };
-
-            const transformedObj = func.transformKeys(object, 'snake');
-            expect(transformedObj.the_property).toBe(1);
-            expect(transformedObj.theProperty).toBeUndefined();
-            expect(transformedObj.nested_constructor).toStrictEqual(Object);
-            expect(transformedObj.nestedConstructor).toBeUndefined();
-            expect(transformedObj.nested_constructor.define_property).toBeUndefined();
-            expect(transformedObj.nested_constructor.defineProperty).toBeDefined();
-        });
-        /* eslint-enable @typescript-eslint/naming-convention */
-    });
-
-    describe('retry()', () => {
-        // eslint-disable-next-line jest/require-hook
-        let triesCount = 0;
-
-        /**
-         * Function resolving on last try
-         * @param attemptToResolveOn
-         */
-        const tryFunc = async (attemptToResolveOn: number) => {
-            // eslint-disable-next-line jest/no-conditional-in-test
-            if (++triesCount !== attemptToResolveOn) {
-                throw new Error('More attempts than allowed.');
-            }
-
-            return Promise.resolve('Success');
-        };
-
-        afterEach(() => {
-            triesCount = 0;
-        });
-
-        it('should retry the given number of times', async () => {
-            await func.retry(async () => tryFunc(4), 3);
-
-            expect(triesCount).toBe(4);
-        });
-
-        it('should return the value as soon as it resolves', async () => {
-            const result = await func.retry(async () => tryFunc(2), 3);
-
-            expect(triesCount).toBe(2);
-            expect(result).toBe('Success');
-        });
-
-        it('should wait the the given number of ms before the next attempt', async () => {
-            // on node@16 on some architectures (?) it's possible that the runtime is marginally less than 20ms
-            // when using real timers, not sure why...
-            jest.useFakeTimers({ advanceTimers: 5 });
-            const startTime = performance.now();
-            await func.retry(async () => tryFunc(3), 3, 10);
-
-            // or grater because the time it takes to run the function
-            expect(performance.now() - startTime).toBeGreaterThanOrEqual(20);
-
-            jest.useFakeTimers();
-        });
-
-        it('should accept a closure for timeout and should pass the attempt number to it', async () => {
-            jest.useRealTimers();
-            const mock = jest.fn(() => 10);
-
-            await func.retry(async () => tryFunc(3), 3, mock);
-            expect(mock).toHaveBeenCalledTimes(2);
-            expect(mock).toHaveBeenNthCalledWith(1, 1);
-            expect(mock).toHaveBeenNthCalledWith(2, 2);
-
-            jest.useFakeTimers();
-        });
-
-        it('should reject the value if cannot be resolved', async () => {
-            await expect(func.retry(async () => Promise.reject(undefined))).rejects.toBeUndefined();
-        });
-
-        it('should accept a 4th argument which decides if the function should be retried', async () => {
-            await expect(func.retry(
-                async () => tryFunc(2),
-                1,
-                0,
-                // eslint-disable-next-line jest/no-conditional-in-test
-                (err) => err instanceof Error && err.message === 'More attempts than allowed.'
-            )).resolves.toBe('Success');
-
-            await expect(func.retry(
-                async () => tryFunc(2),
-                1,
-                0,
-                // eslint-disable-next-line jest/no-conditional-in-test
-                (err) => err instanceof LogicException
-            )).rejects.toThrow('More attempts than allowed.');
-        });
-
-        it('should accept an array of timeouts as the second argument for maxRetries', async () => {
-            jest.useFakeTimers({ advanceTimers: 5 });
-            const startTime = performance.now();
-            await func.retry(async () => tryFunc(4), [10, 20, 30]);
-            // or grater because the time it takes to run the function
-            expect(performance.now() - startTime).toBeGreaterThanOrEqual(60);
-
-            jest.useFakeTimers();
-        });
-    });
-
-    describe('dataGet()', () => {
-        it('should handle arrays', () => {
-            expect(func.dataGet(['a', 'b', 'c'], '1')).toBe('b');
-        });
-
-        it('should handle objects', () => {
-            const obj = {
-                key: 'value'
-            };
-
-            expect(func.dataGet(obj, 'key')).toBe('value');
-        });
-
-        it('should handle complex structures with deterministic path', () => {
-            const complexStructure = Team.factory().with(
-                User.factory().with(Shift.factory().attributes({ id: 1 }))
-            ).makeMany();
-
-            expect(func.dataGet(complexStructure, '0.users.0.shifts.0.id')).toBe(1);
-        });
-
-        it('should return undefined when undefined given', () => {
-            expect(func.dataGet(undefined, 'key')).toBeUndefined();
-        });
-
-        it('should return multiple values when used on complex structures with *', () => {
-            const structure = [
-                { id: 1, name: 'test-1' },
-                { id: 2, name: 'test-2' }
-            ];
-
-            expect(func.dataGet(structure, '*.id')).toStrictEqual([1, 2]);
-            expect(func.dataGet(structure, '*')).toStrictEqual(structure);
-
-            const obj = {
-                key1: 1,
-                key2: 2
-            };
-
-            expect(func.dataGet(obj, '*')).toBeUndefined();
-            expect(func.dataGet(obj, '*.*')).toBeUndefined();
-            expect(func.dataGet(obj, '*.*.key1')).toBeUndefined();
-
-            const matrix = [
-                [
-                    structure[0]
-                ],
-                [
-                    structure[1]
-                ]
-            ];
-
-            expect(func.dataGet(matrix, '*')).toStrictEqual(matrix);
-            expect(func.dataGet(matrix, '*.*')).toStrictEqual(structure);
-            expect(func.dataGet(matrix, '*.*.id')).toStrictEqual([1, 2]);
-
-            const complexStructure = {
-                key: [
-                    { sub: [{ test: 1 }] },
-                    { sub: [{ test: 2 }] }
-                ]
-            };
-            expect(func.dataGet(complexStructure, 'key.*.sub.*.test')).toStrictEqual([1, 2]);
-
-            const threeDArray = [
-                [
-                    [{ id: 1, name: 'test-1' }]
-                ],
-                [
-                    [{ id: 2, name: 'test-2' }]
-                ]
-            ];
-
-            expect(func.dataGet(threeDArray, '*.*.*.id')).toStrictEqual([1, 2]);
-        });
-
-        it('should return the default value if path not found', () => {
-            const structure = [
-                { id: 1, name: 'test-1' },
-                { id: 2, name: 'test-2' }
-            ];
-
-            expect(func.dataGet(structure, '0.users.0.shifts.0.id', 'default')).toBe('default');
-        });
-
-        it('should accept key as an array of values', () => {
-            const structure = [
-                { id: 1, name: 'test-1' },
-                { id: 2, name: 'test-2' }
-            ];
-
-            expect(func.dataGet(structure, ['*', 'id'])).toStrictEqual([1, 2]);
-            expect(func.dataGet(structure, ['*', '0'], 'default')).toBe('default');
-        });
-
-<<<<<<< HEAD
-        it('should collection as data', () => {
-=======
-        it('should accept collection as data', () => {
->>>>>>> 49b6ae57
-            const collection = collect([{ id: 1, name: 'test-1' }, { id: 2, name: 'test-2' }]);
-
-            expect(func.dataGet(collection, '*.id')).toStrictEqual([1, 2]);
-        });
-
-        it('should accept keys as collection', () => {
-            const structure = [
-                { id: 1, name: 'test-1' },
-                { id: 2, name: 'test-2' }
-            ];
-
-            expect(func.dataGet(structure, collect(['*', 'id']))).toStrictEqual([1, 2]);
-        });
-    });
-
-    describe('value()', () => {
-        it('should return the return value of the function if function given', () => {
-            expect(func.value(() => 1 + 2)).toBe(3);
-            expect(func.value(() => true)).toBe(true);
-        });
-
-        it('should pass the arguments to the given function', () => {
-            const cb = jest.fn();
-
-            func.value(cb, 1, 2);
-
-            expect(cb).toHaveBeenNthCalledWith(1, 1, 2);
-        });
-
-        it('should resolve return the value as is if not function', () => {
-            expect(func.value(true)).toBe(true);
-
-            // arguments are ignored
-            expect(func.value(true, false, true)).toBe(true);
-        });
-    });
-});
+import * as func from '../../src/Support/function';
+import { types } from '../test-helpers';
+import User from '../mock/Models/User';
+import Team from '../mock/Models/Team';
+import Shift from '../mock/Models/Shift';
+import collect from '../../src/Support/initialiser/collect';
+import LogicException from '../../src/Exceptions/LogicException';
+
+describe('function helpers', () => {
+    describe('isObjectLiteral()', () => {
+        const typesWithoutObjectLiteral = types.filter(t => !t
+            || Object(t) !== t
+            || t instanceof Function
+            || Array.isArray(t)
+        );
+
+        it('should correctly evaluate if types are object literals', () => {
+            typesWithoutObjectLiteral.forEach(type => {
+                expect(func.isObjectLiteral(type)).toBe(false);
+            });
+
+            expect(func.isObjectLiteral({})).toBe(true);
+        });
+    });
+
+    describe('isUserLandClass()', () => {
+        const typesWithoutClass = types.filter(t => !/^\s*class\s+/.test(String(t)));
+        // eslint-disable-next-line jest/require-hook
+        typesWithoutClass.push('class MyClass {'); // see if it checks for more than just the toString()
+
+        it('should correctly evaluate if types are user defined classes', () => {
+            typesWithoutClass.forEach(type => {
+                expect(func.isUserLandClass(type)).toBe(false);
+            });
+
+            // eslint-disable-next-line @typescript-eslint/no-extraneous-class
+            expect(func.isUserLandClass(class C {})).toBe(true);
+        });
+    });
+
+    describe('transformKeys()', () => {
+        /* eslint-disable @typescript-eslint/naming-convention */
+        it('should convert to camelCase by default', () => {
+            const serverCasedObj = {
+                start_date: 'Monday'
+            };
+
+            expect(func.transformKeys(serverCasedObj)).toStrictEqual({ startDate: 'Monday' });
+        });
+
+        it('should convert nested array of objects\' keys', () => {
+            let snakeCasedObj = {
+                sub_objects: [
+                    {
+                        my_key: 'value'
+                    }
+                ]
+            } as Record<string, any>;
+
+            const camelCasedObj = func.transformKeys(snakeCasedObj);
+
+            expect(camelCasedObj).toStrictEqual({ subObjects: [{ myKey: 'value' }] });
+
+            camelCasedObj.subObjects.push([]);
+            camelCasedObj.subObjects.push(new User());
+            snakeCasedObj = func.transformKeys(camelCasedObj, 'snake');
+
+            // doesn't transform built in construct
+            expect(snakeCasedObj.sub_objects[1].findIndex).toBeDefined();
+            expect(snakeCasedObj.sub_objects[1].find_index).toBeUndefined();
+
+            // doesn't transform upfront model
+            expect(snakeCasedObj.sub_objects[2].get_endpoint).toBeUndefined();
+            expect(snakeCasedObj.sub_objects[2].getEndpoint).toBeDefined();
+            expect(snakeCasedObj.sub_objects[2].attribute_casing).toBeUndefined();
+            expect(snakeCasedObj.sub_objects[2].getEndpoint).toBeDefined();
+        });
+
+        it('should convert to snake_case on \'snake\' casing argument', () => {
+            const serverCasedObj = {
+                startDate: 'Monday'
+            };
+
+            expect(func.transformKeys(serverCasedObj, 'snake')).toStrictEqual({ start_date: 'Monday' });
+        });
+
+        it('should not transform prototype chain keys', () => {
+            const object = {
+                theProperty: 1,
+                nestedConstructor: Object
+            };
+
+            const transformedObj = func.transformKeys(object, 'snake');
+            expect(transformedObj.the_property).toBe(1);
+            expect(transformedObj.theProperty).toBeUndefined();
+            expect(transformedObj.nested_constructor).toStrictEqual(Object);
+            expect(transformedObj.nestedConstructor).toBeUndefined();
+            expect(transformedObj.nested_constructor.define_property).toBeUndefined();
+            expect(transformedObj.nested_constructor.defineProperty).toBeDefined();
+        });
+        /* eslint-enable @typescript-eslint/naming-convention */
+    });
+
+    describe('retry()', () => {
+        // eslint-disable-next-line jest/require-hook
+        let triesCount = 0;
+
+        /**
+         * Function resolving on last try
+         * @param attemptToResolveOn
+         */
+        const tryFunc = async (attemptToResolveOn: number) => {
+            // eslint-disable-next-line jest/no-conditional-in-test
+            if (++triesCount !== attemptToResolveOn) {
+                throw new Error('More attempts than allowed.');
+            }
+
+            return Promise.resolve('Success');
+        };
+
+        afterEach(() => {
+            triesCount = 0;
+        });
+
+        it('should retry the given number of times', async () => {
+            await func.retry(async () => tryFunc(4), 3);
+
+            expect(triesCount).toBe(4);
+        });
+
+        it('should return the value as soon as it resolves', async () => {
+            const result = await func.retry(async () => tryFunc(2), 3);
+
+            expect(triesCount).toBe(2);
+            expect(result).toBe('Success');
+        });
+
+        it('should wait the the given number of ms before the next attempt', async () => {
+            // on node@16 on some architectures (?) it's possible that the runtime is marginally less than 20ms
+            // when using real timers, not sure why...
+            jest.useFakeTimers({ advanceTimers: 5 });
+            const startTime = performance.now();
+            await func.retry(async () => tryFunc(3), 3, 10);
+
+            // or grater because the time it takes to run the function
+            expect(performance.now() - startTime).toBeGreaterThanOrEqual(20);
+
+            jest.useFakeTimers();
+        });
+
+        it('should accept a closure for timeout and should pass the attempt number to it', async () => {
+            jest.useRealTimers();
+            const mock = jest.fn(() => 10);
+
+            await func.retry(async () => tryFunc(3), 3, mock);
+            expect(mock).toHaveBeenCalledTimes(2);
+            expect(mock).toHaveBeenNthCalledWith(1, 1);
+            expect(mock).toHaveBeenNthCalledWith(2, 2);
+
+            jest.useFakeTimers();
+        });
+
+        it('should reject the value if cannot be resolved', async () => {
+            await expect(func.retry(async () => Promise.reject(undefined))).rejects.toBeUndefined();
+        });
+
+        it('should accept a 4th argument which decides if the function should be retried', async () => {
+            await expect(func.retry(
+                async () => tryFunc(2),
+                1,
+                0,
+                // eslint-disable-next-line jest/no-conditional-in-test
+                (err) => err instanceof Error && err.message === 'More attempts than allowed.'
+            )).resolves.toBe('Success');
+
+            await expect(func.retry(
+                async () => tryFunc(2),
+                1,
+                0,
+                // eslint-disable-next-line jest/no-conditional-in-test
+                (err) => err instanceof LogicException
+            )).rejects.toThrow('More attempts than allowed.');
+        });
+
+        it('should accept an array of timeouts as the second argument for maxRetries', async () => {
+            jest.useFakeTimers({ advanceTimers: 5 });
+            const startTime = performance.now();
+            await func.retry(async () => tryFunc(4), [10, 20, 30]);
+            // or grater because the time it takes to run the function
+            expect(performance.now() - startTime).toBeGreaterThanOrEqual(60);
+
+            jest.useFakeTimers();
+        });
+    });
+
+    describe('dataGet()', () => {
+        it('should handle arrays', () => {
+            expect(func.dataGet(['a', 'b', 'c'], '1')).toBe('b');
+        });
+
+        it('should handle objects', () => {
+            const obj = {
+                key: 'value'
+            };
+
+            expect(func.dataGet(obj, 'key')).toBe('value');
+        });
+
+        it('should handle complex structures with deterministic path', () => {
+            const complexStructure = Team.factory().with(
+                User.factory().with(Shift.factory().attributes({ id: 1 }))
+            ).makeMany();
+
+            expect(func.dataGet(complexStructure, '0.users.0.shifts.0.id')).toBe(1);
+        });
+
+        it('should return undefined when undefined given', () => {
+            expect(func.dataGet(undefined, 'key')).toBeUndefined();
+        });
+
+        it('should return multiple values when used on complex structures with *', () => {
+            const structure = [
+                { id: 1, name: 'test-1' },
+                { id: 2, name: 'test-2' }
+            ];
+
+            expect(func.dataGet(structure, '*.id')).toStrictEqual([1, 2]);
+            expect(func.dataGet(structure, '*')).toStrictEqual(structure);
+
+            const obj = {
+                key1: 1,
+                key2: 2
+            };
+
+            expect(func.dataGet(obj, '*')).toBeUndefined();
+            expect(func.dataGet(obj, '*.*')).toBeUndefined();
+            expect(func.dataGet(obj, '*.*.key1')).toBeUndefined();
+
+            const matrix = [
+                [
+                    structure[0]
+                ],
+                [
+                    structure[1]
+                ]
+            ];
+
+            expect(func.dataGet(matrix, '*')).toStrictEqual(matrix);
+            expect(func.dataGet(matrix, '*.*')).toStrictEqual(structure);
+            expect(func.dataGet(matrix, '*.*.id')).toStrictEqual([1, 2]);
+
+            const complexStructure = {
+                key: [
+                    { sub: [{ test: 1 }] },
+                    { sub: [{ test: 2 }] }
+                ]
+            };
+            expect(func.dataGet(complexStructure, 'key.*.sub.*.test')).toStrictEqual([1, 2]);
+
+            const threeDArray = [
+                [
+                    [{ id: 1, name: 'test-1' }]
+                ],
+                [
+                    [{ id: 2, name: 'test-2' }]
+                ]
+            ];
+
+            expect(func.dataGet(threeDArray, '*.*.*.id')).toStrictEqual([1, 2]);
+        });
+
+        it('should return the default value if path not found', () => {
+            const structure = [
+                { id: 1, name: 'test-1' },
+                { id: 2, name: 'test-2' }
+            ];
+
+            expect(func.dataGet(structure, '0.users.0.shifts.0.id', 'default')).toBe('default');
+        });
+
+        it('should accept key as an array of values', () => {
+            const structure = [
+                { id: 1, name: 'test-1' },
+                { id: 2, name: 'test-2' }
+            ];
+
+            expect(func.dataGet(structure, ['*', 'id'])).toStrictEqual([1, 2]);
+            expect(func.dataGet(structure, ['*', '0'], 'default')).toBe('default');
+        });
+
+        it('should accept collection as data', () => {
+            const collection = collect([{ id: 1, name: 'test-1' }, { id: 2, name: 'test-2' }]);
+
+            expect(func.dataGet(collection, '*.id')).toStrictEqual([1, 2]);
+        });
+
+        it('should accept keys as collection', () => {
+            const structure = [
+                { id: 1, name: 'test-1' },
+                { id: 2, name: 'test-2' }
+            ];
+
+            expect(func.dataGet(structure, collect(['*', 'id']))).toStrictEqual([1, 2]);
+        });
+    });
+
+    describe('value()', () => {
+        it('should return the return value of the function if function given', () => {
+            expect(func.value(() => 1 + 2)).toBe(3);
+            expect(func.value(() => true)).toBe(true);
+        });
+
+        it('should pass the arguments to the given function', () => {
+            const cb = jest.fn();
+
+            func.value(cb, 1, 2);
+
+            expect(cb).toHaveBeenNthCalledWith(1, 1, 2);
+        });
+
+        it('should resolve return the value as is if not function', () => {
+            expect(func.value(true)).toBe(true);
+
+            // arguments are ignored
+            expect(func.value(true, false, true)).toBe(true);
+        });
+    });
+});